--- conflicted
+++ resolved
@@ -953,54 +953,56 @@
     actualYamlNoIndent shouldBe expectedYaml
   }
 
-<<<<<<< HEAD
+  test("should include max items in modified string collection schema") {
+    val expectedYaml = load("expected_valid_modified_array_strings.yml")
+
+    implicit val customObjectWithStringsSchema: Schema[ObjectWithStrings] = implicitly[Derived[Schema[ObjectWithStrings]]].value
+      .modify(_.data)(_.validate(Validator.maxSize[String, List](1)))
+
+    val actualYaml = OpenAPIDocsInterpreter
+      .toOpenAPI(
+        endpoint.out(jsonBody[ObjectWithStrings]),
+        Info("Entities", "1.0")
+      )
+      .toYaml
+
+    val actualYamlNoIndent = noIndentation(actualYaml)
+    actualYamlNoIndent shouldBe expectedYaml
+  }
+
+  test("should include max items in modified object collection schema") {
+    val expectedYaml = load("expected_valid_modified_array_objects.yml")
+
+    implicit val customObjectWithStringsSchema: Schema[ObjectWithList] = implicitly[Derived[Schema[ObjectWithList]]].value
+      .modify(_.data)(_.validate(Validator.maxSize[FruitAmount, List](1)))
+
+    val actualYaml = OpenAPIDocsInterpreter
+      .toOpenAPI(
+        endpoint.out(jsonBody[ObjectWithList]),
+        Info("Entities", "1.0")
+      )
+      .toYaml
+
+    val actualYamlNoIndent = noIndentation(actualYaml)
+    actualYamlNoIndent shouldBe expectedYaml
+  }
+
   test("should match the expected yaml using double quoted style") {
     val ep = endpoint.get.description("first line:\nsecond line")
 
     val expectedYaml = load("expected_double_quoted.yml")
 
     val actualYaml = OpenAPIDocsInterpreter.toOpenAPI(ep, "String style", "1.0").toYaml(DoubleQuoted)
-=======
-  test("should include max items in modified string collection schema") {
-    val expectedYaml = load("expected_valid_modified_array_strings.yml")
-
-    implicit val customObjectWithStringsSchema: Schema[ObjectWithStrings] = implicitly[Derived[Schema[ObjectWithStrings]]].value
-      .modify(_.data)(_.validate(Validator.maxSize[String, List](1)))
-
-    val actualYaml = OpenAPIDocsInterpreter
-      .toOpenAPI(
-        endpoint.out(jsonBody[ObjectWithStrings]),
-        Info("Entities", "1.0")
-      )
-      .toYaml
-
->>>>>>> dfe6e0a9
-    val actualYamlNoIndent = noIndentation(actualYaml)
-    actualYamlNoIndent shouldBe expectedYaml
-  }
-
-<<<<<<< HEAD
+    val actualYamlNoIndent = noIndentation(actualYaml)
+    actualYamlNoIndent shouldBe expectedYaml
+  }
+
   test("should match the expected yaml using literal style") {
     val ep = endpoint.get.description("first line:\nsecond line")
 
     val expectedYaml = load("expected_literal.yml")
 
     val actualYaml = OpenAPIDocsInterpreter.toOpenAPI(ep, "String style", "1.0").toYaml(Literal)
-=======
-  test("should include max items in modified object collection schema") {
-    val expectedYaml = load("expected_valid_modified_array_objects.yml")
-
-    implicit val customObjectWithStringsSchema: Schema[ObjectWithList] = implicitly[Derived[Schema[ObjectWithList]]].value
-      .modify(_.data)(_.validate(Validator.maxSize[FruitAmount, List](1)))
-
-    val actualYaml = OpenAPIDocsInterpreter
-      .toOpenAPI(
-        endpoint.out(jsonBody[ObjectWithList]),
-        Info("Entities", "1.0")
-      )
-      .toYaml
-
->>>>>>> dfe6e0a9
     val actualYamlNoIndent = noIndentation(actualYaml)
     actualYamlNoIndent shouldBe expectedYaml
   }
