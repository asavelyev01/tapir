object Versions {
  val http4s = "0.21.0-M5"
  val cats = "2.0.0"
  val circe = "0.12.3"
  val circeYaml = "0.12.0"
  val sttp = "2.0.0-RC1"
  val akkaHttp = "10.1.10"
  val akkaStreams = "2.6.0"
  val swaggerUi = "3.24.0"
  val upickle = "0.8.0"
  val playJson = "2.7.4"
  val silencer = "1.4.4"
  val finatra = "19.4.0"
<<<<<<< HEAD
  val playServer = "2.7.3"
=======
  val sprayJson = "1.3.5"
>>>>>>> 5e357101
}<|MERGE_RESOLUTION|>--- conflicted
+++ resolved
@@ -11,9 +11,6 @@
   val playJson = "2.7.4"
   val silencer = "1.4.4"
   val finatra = "19.4.0"
-<<<<<<< HEAD
+  val sprayJson = "1.3.5"
   val playServer = "2.7.3"
-=======
-  val sprayJson = "1.3.5"
->>>>>>> 5e357101
 }