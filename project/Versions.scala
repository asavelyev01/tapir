--- conflicted
+++ resolved
@@ -28,9 +28,6 @@
   val vertx = "4.0.2"
   val jsScalaJavaTime = "2.1.0"
   val jwtScala = "5.0.0"
-<<<<<<< HEAD
   val derevo = "0.11.6"
-=======
   val newtype = "0.4.4"
->>>>>>> d9d031f9
 }