object Versions {
  val http4s = "0.21.14"
  val catsEffect = "2.3.0"
  val circe = "0.13.0"
  val circeYaml = "0.13.1"
  val sttp = "3.0.0-RC11"
<<<<<<< HEAD
  val sttpModel = "1.2.0-RC6"
  val sttpShared = "1.0.0-RC11"
  val akkaHttp = "10.2.1"
=======
  val sttpModel = "1.2.0-RC9"
  val sttpShared = "1.0.0-RC9"
  val akkaHttp = "10.2.2"
>>>>>>> 9f3aaddc
  val akkaStreams = "2.6.10"
  val swaggerUi = "3.37.2"
  val upickle = "1.2.2"
  val playJson = "2.9.1"
  val finatra = "20.12.0"
  val catbird = "20.10.0"
  val sprayJson = "1.3.6"
  val scalaCheck = "1.15.2"
  val scalaTest = "3.2.3"
  val scalaTestPlusScalaCheck = "3.2.2.0"
  val refined = "0.9.19"
  val enumeratum = "1.6.1"
  val zio = "1.0.3"
  val zioInteropCats = "2.2.0.1"
  val playClient = "2.1.2"
  val playServer = "2.8.7"
  val tethys = "0.11.0"
  val vertx = "3.9.1"
  val jsScalaJavaTime = "2.1.0"
}<|MERGE_RESOLUTION|>--- conflicted
+++ resolved
@@ -4,15 +4,9 @@
   val circe = "0.13.0"
   val circeYaml = "0.13.1"
   val sttp = "3.0.0-RC11"
-<<<<<<< HEAD
-  val sttpModel = "1.2.0-RC6"
-  val sttpShared = "1.0.0-RC11"
-  val akkaHttp = "10.2.1"
-=======
   val sttpModel = "1.2.0-RC9"
   val sttpShared = "1.0.0-RC9"
   val akkaHttp = "10.2.2"
->>>>>>> 9f3aaddc
   val akkaStreams = "2.6.10"
   val swaggerUi = "3.37.2"
   val upickle = "1.2.2"
