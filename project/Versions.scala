object Versions {
  val http4s = "0.23.13"
  val http4sBlazeServer = "0.23.12"
  val http4sBlazeClient = "0.23.12"
  val catsEffect = "3.3.14"
  val circe = "0.14.2"
  val circeYaml = "0.14.1"
<<<<<<< HEAD
  val sttp = "3.7.0"
  val sttpModel = "1.5.0"
  val sttpShared = "1.3.7"
=======
  val sttp = "3.6.2"
  val sttpModel = "1.5.0"
  val sttpShared = "1.3.6"
>>>>>>> 9dff4839
  val sttpApispec = "0.2.1"
  val akkaHttp = "10.2.9"
  val akkaStreams = "2.6.19"
  val swaggerUi = "4.11.1"
  val upickle = "2.0.0"
  val playJson = "2.9.2"
  val finatra = "22.4.0"
  val catbird = "21.12.0"
  val json4s = "4.0.5"
  val sprayJson = "1.3.6"
  val scalaCheck = "1.16.0"
  val scalaTest = "3.2.12"
  val scalaTestPlusScalaCheck = "3.2.12.0"
  val refined = "0.10.1"
  val enumeratum = "1.7.0"
  val zio1 = "1.0.16"
  val zio1InteropCats = "3.2.9.1"
  val zio1Json = "0.2.0-M4"
  val zio1InteropReactiveStreams = "1.3.12"
  val zio = "2.0.0"
  val zioInteropCats = "3.3.0"
  val zioInteropReactiveStreams = "2.0.0"
  val zioJson = "0.3.0-RC10"
  val playClient = "2.1.10"
  val playServer = "2.8.16"
  val tethys = "0.26.0"
  val vertx = "4.3.2"
  val jsScalaJavaTime = "2.4.0"
  val nativeScalaJavaTime = "2.4.0-M3"
  val jwtScala = "5.0.0"
  val derevo = "0.13.0"
  val newtype = "0.4.4"
  val awsLambdaInterface = "2.1.1"
  val armeria = "1.17.1"
  val scalaJava8Compat = "1.0.2"
  val scalaCollectionCompat = "2.8.0"
  val fs2 = "3.2.10"
  val decline = "2.3.0"
  val quicklens = "1.8.8"
  val openTelemetry = "1.16.0"
  val mockServer = "5.13.2"
}<|MERGE_RESOLUTION|>--- conflicted
+++ resolved
@@ -5,15 +5,9 @@
   val catsEffect = "3.3.14"
   val circe = "0.14.2"
   val circeYaml = "0.14.1"
-<<<<<<< HEAD
   val sttp = "3.7.0"
   val sttpModel = "1.5.0"
   val sttpShared = "1.3.7"
-=======
-  val sttp = "3.6.2"
-  val sttpModel = "1.5.0"
-  val sttpShared = "1.3.6"
->>>>>>> 9dff4839
   val sttpApispec = "0.2.1"
   val akkaHttp = "10.2.9"
   val akkaStreams = "2.6.19"
