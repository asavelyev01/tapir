--- conflicted
+++ resolved
@@ -65,29 +65,17 @@
     }
 
     val nonPathInputs = nonPathFields map { case (field, fieldIdx) =>
-<<<<<<< HEAD
-      val input = util.extractOptArgFromAnnotation(field, queryType).map(makeQueryInput(field))
-        .orElse(util.extractOptArgFromAnnotation(field, headerType).map(makeHeaderIO(field)))
-=======
       val input = util
         .extractOptArgFromAnnotation(field, queryType)
         .map(makeQueryInput(field))
-        .orElse(util.extractOptArgFromAnnotation(field, headerType).map(makeHeaderInput(field)))
->>>>>>> 12c641fe
+        .orElse(util.extractOptArgFromAnnotation(field, headerType).map(makeHeaderIO(field)))
         .orElse(util.extractOptArgFromAnnotation(field, cookieType).map(makeCookieInput(field)))
         .orElse(hasBodyAnnotation(field).map(makeBodyIO(field)))
         .orElse(if (util.annotated(field, paramsType)) Some(makeQueryParamsInput(field)) else None)
-<<<<<<< HEAD
         .orElse(if (util.annotated(field, headersType)) Some(makeHeadersIO(field)) else None)
         .orElse(if (util.annotated(field, cookiesType)) Some(makeCookiesIO(field)) else None)
         .orElse(if (util.annotated(field, bearerType)) Some(makeBearerInput(field)) else None)
         .orElse(if (util.annotated(field, basicType)) Some(makeBasicInput(field)) else None)
-=======
-        .orElse(if (util.annotated(field, headersType)) Some(makeHeadersInput(field)) else None)
-        .orElse(if (util.annotated(field, cookiesType)) Some(makeCookiesInput(field)) else None)
-        .orElse(util.findAnnotation(field, bearerType).map(makeBearerInput(field, _)))
-        .orElse(util.findAnnotation(field, basicType).map(makeBasicInput(field, _)))
->>>>>>> 12c641fe
         .getOrElse {
           c.abort(
             c.enclosingPosition,
@@ -134,28 +122,8 @@
       c.abort(c.enclosingPosition, s"Annotation @params can be applied only for field with type ${typeOf[QueryParams]}")
     }
 
-<<<<<<< HEAD
   private def makeBearerInput(field: c.Symbol): Tree = {
-=======
-  private def makeHeadersInput(field: c.Symbol): Tree =
-    if (field.info.resultType =:= typeOf[List[Header]]) {
-      q"sttp.tapir.EndpointIO.Headers(sttp.tapir.Codec.idPlain(), sttp.tapir.EndpointIO.Info.empty)"
-    } else {
-      c.abort(c.enclosingPosition, s"Annotation @headers can be applied only for field with type ${typeOf[List[Header]]}")
-    }
-
-  private def makeCookiesInput(field: c.Symbol): Tree =
-    if (field.info.resultType =:= typeOf[List[Cookie]]) {
-      val cookieHeader = HeaderNames.Cookie
-      val codec = summonCodec(field, stringListConstructor)
-      q"sttp.tapir.EndpointIO.Header($cookieHeader, $codec, sttp.tapir.EndpointIO.Info.empty)"
-    } else {
-      c.abort(c.enclosingPosition, s"Annotation @cookies can be applied only for field with type ${typeOf[List[Cookie]]}")
-    }
-
-  private def makeBearerInput(field: c.Symbol, annotation: Annotation): Tree = {
     val challenge = authChallenge(annotation)
->>>>>>> 12c641fe
     val codec = summonCodec(field, stringListConstructor)
     q"sttp.tapir.TapirAuth.bearer($challenge)($codec)"
   }
@@ -165,69 +133,8 @@
     val codec = summonCodec(field, stringListConstructor)
     q"sttp.tapir.TapirAuth.basic($challenge)($codec)"
   }
-<<<<<<< HEAD
-=======
-
-  private def summonCodec(field: c.Symbol, tpe: Type): Tree = {
-    val codecTpe = appliedType(tpe, field.asTerm.info)
-    val codec = c.inferImplicitValue(codecTpe, silent = true)
-    if (codec == EmptyTree) {
-      c.abort(c.enclosingPosition, s"Unable to resolve implicit value of type ${codecTpe.dealias}")
-    }
-    codec
-  }
-
-  private def hasBodyAnnotation(field: c.Symbol): Option[c.universe.Annotation] =
-    field.annotations.find(_.tree.tpe <:< typeOf[body[_, _]])
-
-  private def makeBodyInput(field: c.Symbol)(ann: c.universe.Annotation): Tree = {
-    val annTpe = ann.tree.tpe
-    val codecFormatType = annTpe.member(TermName("cf")).infoIn(annTpe).finalResultType
-    val bodyTypeType = annTpe.member(TermName("bodyType")).infoIn(annTpe).finalResultType
-    val rawType = bodyTypeType.typeArgs.head
-    val resultType = field.asTerm.info
-    val codecTpe = appliedType(typeOf[Codec[_, _, _]], rawType, resultType, codecFormatType)
-    val codec = c.inferImplicitValue(codecTpe, silent = true)
-    if (codec == EmptyTree) {
-      c.abort(c.enclosingPosition, s"Unable to resolve implicit value of type ${codecTpe.dealias}")
-    }
-    q"sttp.tapir.EndpointIO.Body(${c.untypecheck(ann.tree)}.bodyType, $codec, sttp.tapir.EndpointIO.Info.empty)"
-  }
-
-  private def assignSchemaAnnotations[A](input: Tree, field: Symbol, util: CaseClassUtil[c.type, A]): Tree = {
-    val inputWithDescription = util
-      .extractArgFromAnnotation(field, descriptionType)
-      .fold(input)(desc => q"$input.description($desc)")
-    val inputWithDeprecation = if (util.annotated(field, deprecatedType)) {
-      q"$inputWithDescription.deprecated"
-    } else {
-      inputWithDescription
-    }
-    util.findAnnotation(field, apikeyType).fold(inputWithDeprecation) { a =>
-      val challenge = authChallenge(a)
-      q"sttp.tapir.EndpointInput.Auth.ApiKey($inputWithDeprecation, $challenge)"
-    }
-  }
 
   private def authChallenge(annotation: Annotation): Tree = {
     q"${c.untypecheck(annotation.tree)}.challenge"
   }
-
-  private def mapToTargetFunc[A](fieldIdxToInputIdx: mutable.Map[Int, Int], util: CaseClassUtil[c.type, A]) = {
-    val funArgs = (0 until fieldIdxToInputIdx.size) map { idx =>
-      val name = TermName(s"arg$idx")
-      val field = util.fields(fieldIdxToInputIdx(idx))
-      q"val $name: ${field.asTerm.info}"
-    }
-    val inputIdxToFieldIdx = fieldIdxToInputIdx.map(_.swap)
-    val ctorArgs = (0 until inputIdxToFieldIdx.size) map { idx =>
-      TermName(s"arg${inputIdxToFieldIdx(idx)}")
-    }
-    val className = util.classSymbol.asType.name.toTermName
-    q"(..$funArgs) => $className(..$ctorArgs)"
-  }
-
-  def info(any: Any): Unit =
-    c.info(c.enclosingPosition, any.toString, true)
->>>>>>> 12c641fe
 }