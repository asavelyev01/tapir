--- conflicted
+++ resolved
@@ -27,26 +27,15 @@
   def decodeFailureNotHandled(ctx: DecodeFailureContext, token: TOKEN): F[Unit]
 
   /** Invoked when there's a decode failure for an input of the endpoint and the interpreter, or other interceptors, provided a response. */
-<<<<<<< HEAD
-  def decodeFailureHandled(ctx: DecodeFailureContext, response: ServerResponseFromOutput[_], token: TOKEN): F[Unit]
+  def decodeFailureHandled(ctx: DecodeFailureContext, response: ServerResponse[_], token: TOKEN): F[Unit]
 
   /** Invoked when the security logic fails and returns an error. */
-  def securityFailureHandled(ctx: SecurityFailureContext[F, _], response: ServerResponseFromOutput[_], token: TOKEN): F[Unit]
-=======
-  def decodeFailureHandled(ctx: DecodeFailureContext, response: ServerResponse[_]): F[Unit]
-
-  /** Invoked when the security logic fails and returns an error. */
-  def securityFailureHandled(ctx: SecurityFailureContext[F, _], response: ServerResponse[_]): F[Unit]
->>>>>>> 9d78e0c6
+  def securityFailureHandled(ctx: SecurityFailureContext[F, _], response: ServerResponse[_], token: TOKEN): F[Unit]
 
   /** Invoked when all inputs of the request have been decoded successfully and the endpoint handles the request by providing a response,
     * with the given status code.
     */
-<<<<<<< HEAD
-  def requestHandled(ctx: DecodeSuccessContext[F, _, _], response: ServerResponseFromOutput[_], token: TOKEN): F[Unit]
-=======
-  def requestHandled(ctx: DecodeSuccessContext[F, _, _], response: ServerResponse[_]): F[Unit]
->>>>>>> 9d78e0c6
+  def requestHandled(ctx: DecodeSuccessContext[F, _, _], response: ServerResponse[_], token: TOKEN): F[Unit]
 
   /** Invoked when an exception has been thrown when running the server logic or handling decode failures. */
   def exception(e: AnyEndpoint, request: ServerRequest, ex: Throwable, token: TOKEN): F[Unit]
@@ -96,11 +85,7 @@
       )
     else noLog
 
-<<<<<<< HEAD
-  override def decodeFailureHandled(ctx: DecodeFailureContext, response: ServerResponseFromOutput[_], token: Long): F[Unit] =
-=======
-  override def decodeFailureHandled(ctx: DecodeFailureContext, response: ServerResponse[_]): F[Unit] =
->>>>>>> 9d78e0c6
+  override def decodeFailureHandled(ctx: DecodeFailureContext, response: ServerResponse[_], token: Long): F[Unit] =
     if (logWhenHandled)
       doLogWhenHandled(
         s"Request: ${showRequest(ctx.request)}, handled by: ${showEndpoint(
@@ -110,11 +95,7 @@
       )
     else noLog
 
-<<<<<<< HEAD
-  override def securityFailureHandled(ctx: SecurityFailureContext[F, _], response: ServerResponseFromOutput[_], token: Long): F[Unit] =
-=======
-  override def securityFailureHandled(ctx: SecurityFailureContext[F, _], response: ServerResponse[_]): F[Unit] =
->>>>>>> 9d78e0c6
+  override def securityFailureHandled(ctx: SecurityFailureContext[F, _], response: ServerResponse[_], token: Long): F[Unit] =
     if (logWhenHandled)
       doLogWhenHandled(
         s"Request: ${showRequest(ctx.request)}, handled by: ${showEndpoint(ctx.endpoint)}${took(token)}; security logic error response: ${showResponse(response)}",
@@ -122,11 +103,7 @@
       )
     else noLog
 
-<<<<<<< HEAD
-  override def requestHandled(ctx: DecodeSuccessContext[F, _, _], response: ServerResponseFromOutput[_], token: Long): F[Unit] =
-=======
-  override def requestHandled(ctx: DecodeSuccessContext[F, _, _], response: ServerResponse[_]): F[Unit] =
->>>>>>> 9d78e0c6
+  override def requestHandled(ctx: DecodeSuccessContext[F, _, _], response: ServerResponse[_], token: Long): F[Unit] =
     if (logWhenHandled)
       doLogWhenHandled(
         s"Request: ${showRequest(ctx.request)}, handled by: ${showEndpoint(ctx.endpoint)}${took(token)}; response: ${showResponse(response)}",
