package sttp.tapir.server.vertx.zio

import io.vertx.core.{Future, Handler, Promise}
import io.vertx.ext.web.{Route, Router, RoutingContext}
import sttp.capabilities.WebSockets
import sttp.capabilities.zio.ZioStreams
import sttp.tapir.server.interceptor.RequestResult
import sttp.tapir.server.interpreter.{BodyListener, ServerInterpreter}
import sttp.tapir.server.vertx.VertxBodyListener
import sttp.tapir.server.vertx.decoders.{VertxRequestBody, VertxServerRequest}
import sttp.tapir.server.vertx.encoders.{VertxOutputEncoders, VertxToResponseBody}
import sttp.tapir.server.vertx.interpreters.{CommonServerInterpreter, FromVFuture, RunAsync}
import sttp.tapir.server.vertx.routing.PathMapping.extractRouteDefinition
import sttp.tapir.server.vertx.zio.VertxZioServerInterpreter.{RioFromVFuture, ZioRunAsync}
import sttp.tapir.server.vertx.zio.streams._
import sttp.tapir.ztapir._
import zio._

import java.util.concurrent.atomic.AtomicReference

trait VertxZioServerInterpreter[R] extends CommonServerInterpreter {
  def vertxZioServerOptions[R2 <: R]: VertxZioServerOptions[R2] = VertxZioServerOptions.default[R].widen

  def route[R2](e: ZServerEndpoint[R2, ZioStreams with WebSockets])(implicit
      runtime: Runtime[R & R2]
  ): Router => Route = { router =>
    mountWithDefaultHandlers(e)(router, extractRouteDefinition(e.endpoint))
      .handler(endpointHandler(e))
  }

  private def endpointHandler[R2](
      e: ZServerEndpoint[R2, ZioStreams with WebSockets]
  )(implicit runtime: Runtime[R & R2]): Handler[RoutingContext] = {
    val fromVFuture = new RioFromVFuture[R & R2]
    implicit val monadError: RIOMonadError[R & R2] = new RIOMonadError[R & R2]
    implicit val bodyListener: BodyListener[RIO[R & R2, *], RoutingContext => Future[Void]] =
      new VertxBodyListener[RIO[R & R2, *]](new ZioRunAsync(runtime))
    val zioReadStream = zioReadStreamCompatible(vertxZioServerOptions[R & R2])
    val interpreter = new ServerInterpreter[ZioStreams with WebSockets, RIO[R & R2, *], RoutingContext => Future[Void], ZioStreams](
      _ => List(e.widen[R & R2]),
      new VertxRequestBody[RIO[R & R2, *], ZioStreams](vertxZioServerOptions[R & R2], fromVFuture)(zioReadStream),
      new VertxToResponseBody(vertxZioServerOptions)(zioReadStream),
      vertxZioServerOptions.interceptors,
      vertxZioServerOptions.deleteFile
    )
    new Handler[RoutingContext] {
      override def handle(rc: RoutingContext) = {
        val serverRequest = VertxServerRequest(rc)

        def fail(t: Throwable): Unit = {
          if (rc.response().bytesWritten() > 0) rc.response().end()
          rc.fail(t)
        }

        val result: ZIO[R & R2, Throwable, Any] =
          interpreter(serverRequest)
            .flatMap {
              // in vertx, endpoints are attempted to be decoded individually; if this endpoint didn't match - another one might
              case RequestResult.Failure(_) => ZIO.succeed(rc.next())
              case RequestResult.Response(response) =>
                ZIO.async((k: Task[Unit] => Unit) => {
                  VertxOutputEncoders(response)
                    .apply(rc)
                    .onComplete(d => {
                      if (d.succeeded()) k(ZIO.unit) else k(ZIO.fail(d.cause()))
                    })
                })
            }
            .catchAll { t => ZIO.attempt(fail(t)) }

        // we obtain the cancel token only after the effect is run, so we need to pass it to the exception handler
        // via a mutable ref; however, before this is done, it's possible an exception has already been reported;
        // if so, we need to use this fact to cancel the operation nonetheless
        val cancelRef = new AtomicReference[Option[Either[Throwable, FiberId => Exit[Throwable, Any]]]](None)

        rc.response.exceptionHandler { (t: Throwable) =>
          cancelRef.getAndSet(Some(Left(t))).collect { case Right(c) =>
            rc.vertx()
              .executeBlocking[Unit](
                (promise: Promise[Unit]) => {
                  c(FiberId.None)
                  promise.complete(())
                },
                false
              )
          }
          ()
        }

        val canceler: FiberId => Exit[Throwable, Any] = {
          Unsafe.unsafe(implicit u => {
            val value = runtime.unsafe.fork(ZIO.yieldNow *> result)
            (fiberId: FiberId) => runtime.unsafe.run(value.interruptAs(fiberId)).flattenExit
          })
        }

        cancelRef.getAndSet(Some(Right(canceler))).collect { case Left(_) =>
          rc.vertx()
            .executeBlocking[Unit](
              (promise: Promise[Unit]) => {
                canceler(FiberId.None)
                promise.complete(())
              },
              false
            )
        }

        ()
      }
    }
  }
}

object VertxZioServerInterpreter {
  def apply[R](serverOptions: VertxZioServerOptions[R] = VertxZioServerOptions.default[R]): VertxZioServerInterpreter[R] = {
    new VertxZioServerInterpreter[R] {
<<<<<<< HEAD
      override def vertxZioServerOptions[R2 <: R]: VertxZioServerOptions[RIO[R2, *]] =
        serverOptions.asInstanceOf[VertxZioServerOptions[RIO[R2, *]]]
=======
      override def vertxZioServerOptions[R2 <: R]: VertxZioServerOptions[R2] = serverOptions.widen[R2]
>>>>>>> 7749fcd3
    }
  }

  private[vertx] class RioFromVFuture[R] extends FromVFuture[RIO[R, *]] {
    def apply[T](f: => Future[T]): RIO[R, T] = f.asRIO
  }

  private[vertx] class ZioRunAsync[R](runtime: Runtime[R]) extends RunAsync[RIO[R, *]] {
    override def apply[T](f: => RIO[R, T]): Unit = Unsafe.unsafe(implicit u => {
      runtime.unsafe.runToFuture(f)
    })
  }

  implicit class VertxFutureToRIO[A](f: => Future[A]) {
    def asRIO[R]: RIO[R, A] = {
      ZIO.async { cb =>
        f.onComplete { handler =>
          if (handler.succeeded()) {
            cb(ZIO.succeed(handler.result()))
          } else {
            cb(ZIO.fail(handler.cause()))
          }
        }
      }
    }
  }
}<|MERGE_RESOLUTION|>--- conflicted
+++ resolved
@@ -114,12 +114,7 @@
 object VertxZioServerInterpreter {
   def apply[R](serverOptions: VertxZioServerOptions[R] = VertxZioServerOptions.default[R]): VertxZioServerInterpreter[R] = {
     new VertxZioServerInterpreter[R] {
-<<<<<<< HEAD
-      override def vertxZioServerOptions[R2 <: R]: VertxZioServerOptions[RIO[R2, *]] =
-        serverOptions.asInstanceOf[VertxZioServerOptions[RIO[R2, *]]]
-=======
       override def vertxZioServerOptions[R2 <: R]: VertxZioServerOptions[R2] = serverOptions.widen[R2]
->>>>>>> 7749fcd3
     }
   }
 
