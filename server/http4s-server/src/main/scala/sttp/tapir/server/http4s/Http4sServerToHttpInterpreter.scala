package sttp.tapir.server.http4s

import cats.data.{Kleisli, OptionT}
import cats.effect.std.Queue
import cats.effect.{Async, Sync}
import cats.implicits._
import cats.~>
import fs2.{Pipe, Stream}
import org.http4s._
import org.http4s.headers.`Content-Length`
import org.http4s.server.websocket.{WebSocketBuilder, WebSocketBuilder2}
import org.http4s.websocket.WebSocketFrame
import org.log4s.{Logger, getLogger}
import org.typelevel.ci.CIString
import sttp.capabilities.WebSockets
import sttp.capabilities.fs2.Fs2Streams
import sttp.tapir.integ.cats.CatsMonadError
import sttp.tapir.model.ServerResponse
import sttp.tapir.server.ServerEndpoint
import sttp.tapir.server.interceptor.RequestResult
import sttp.tapir.server.interpreter.{BodyListener, ServerInterpreter}

trait Http4sServerToHttpInterpreter[F[_], G[_]] {

  implicit def fa: Async[F]
  implicit def gs: Sync[G]

  def fToG: F ~> G
  def gToF: G ~> F

  def http4sServerOptions: Http4sServerOptions[F, G] = Http4sServerOptions.default[F, G]

<<<<<<< HEAD
  def toHttp[I, E, O](
      e: Endpoint[I, E, O, Fs2Streams[F] with WebSockets],
      webSocketBuilder: Option[WebSocketBuilder2[F]]
  )(logic: I => G[Either[E, O]]): Http[OptionT[G, *], F] = toHttp(e.serverLogic(logic), webSocketBuilder)

  def toHttpRecoverErrors[I, E, O](
      e: Endpoint[I, E, O, Fs2Streams[F] with WebSockets],
      webSocketBuilder: Option[WebSocketBuilder2[F]]
  )(logic: I => G[O])(implicit
      eIsThrowable: E <:< Throwable,
      eClassTag: ClassTag[E]
  ): Http[OptionT[G, *], F] = toHttp(e.serverLogicRecoverErrors(logic), webSocketBuilder)

  //

  def toHttp[I, E, O](
      se: ServerEndpoint[I, E, O, Fs2Streams[F] with WebSockets, G],
      webSocketBuilder: Option[WebSocketBuilder2[F]]
  ): Http[OptionT[G, *], F] = toHttp(List(se), webSocketBuilder)(fToG)(gToF)

  def toHttp(
      serverEndpoints: List[ServerEndpoint[_, _, _, Fs2Streams[F] with WebSockets, G]],
      webSocketBuilder: Option[WebSocketBuilder2[F]]
=======
  //

  def toHttp(se: ServerEndpoint[Fs2Streams[F] with WebSockets, G]): Http[OptionT[G, *], F] =
    toHttp(List(se))(fToG)(gToF)

  def toHttp(
      serverEndpoints: List[ServerEndpoint[Fs2Streams[F] with WebSockets, G]]
>>>>>>> 2c5bdc09
  )(fToG: F ~> G)(gToF: G ~> F): Http[OptionT[G, *], F] = {
    implicit val monad: CatsMonadError[G] = new CatsMonadError[G]
    implicit val bodyListener: BodyListener[G, Http4sResponseBody[F]] = new Http4sBodyListener[F, G](gToF)

    Kleisli { (req: Request[F]) =>
      val serverRequest = new Http4sServerRequest(req)
      val interpreter = new ServerInterpreter[Fs2Streams[F] with WebSockets, G, Http4sResponseBody[F], Fs2Streams[F]](
        new Http4sRequestBody[F, G](req, serverRequest, http4sServerOptions, fToG),
        new Http4sToResponseBody[F, G](http4sServerOptions),
        http4sServerOptions.interceptors,
        http4sServerOptions.deleteFile
      )

      OptionT(interpreter(serverRequest, serverEndpoints).flatMap {
        case _: RequestResult.Failure         => none.pure[G]
        case RequestResult.Response(response) => fToG(serverResponseToHttp4s(response, webSocketBuilder)).map(_.some)
      })
    }
  }

  private def serverResponseToHttp4s(
      response: ServerResponse[Http4sResponseBody[F]],
      webSocketBuilder: Option[WebSocketBuilder2[F]]
  ): F[Response[F]] = {
    val statusCode = statusCodeToHttp4sStatus(response.code)
    val headers = Headers(response.headers.map(header => Header.Raw(CIString(header.name), header.value)).toList)

    response.body match {
      case Some(Left(pipeF)) =>
        Queue.bounded[F, WebSocketFrame](32).flatMap { queue =>
          pipeF.flatMap { pipe =>
            val send: Stream[F, WebSocketFrame] = Stream.repeatEval(queue.take)
            val receive: Pipe[F, WebSocketFrame, Unit] = pipe.andThen(s => s.evalMap(f => queue.offer(f)))
            webSocketBuilder match {
              case Some(wsb) => wsb.build(send, receive)
              case None      => WebSocketBuilder[F].copy(headers = headers, filterPingPongs = false).build(send, receive)
            }
          }
        }
      case Some(Right((entity, contentLength))) =>
        val headers2 = contentLength match {
          case Some(value) if response.contentLength.isEmpty => headers.put(`Content-Length`(value))
          case _                                             => headers
        }
        Response(status = statusCode, headers = headers2, body = entity).pure[F]

      case None => Response[F](status = statusCode, headers = headers).pure[F]
    }
  }

  private def statusCodeToHttp4sStatus(code: sttp.model.StatusCode): Status =
    Status.fromInt(code.code).getOrElse(throw new IllegalArgumentException(s"Invalid status code: $code"))
}

object Http4sServerToHttpInterpreter {

  private[http4s] val log: Logger = getLogger

  def apply[F[_], G[_]]()(_fToG: F ~> G)(_gToF: G ~> F)(implicit
      _fa: Async[F],
      _gs: Sync[G]
  ): Http4sServerToHttpInterpreter[F, G] = {
    new Http4sServerToHttpInterpreter[F, G] {
      override implicit def gs: Sync[G] = _gs
      override implicit def fa: Async[F] = _fa
      override def fToG: F ~> G = _fToG
      override def gToF: G ~> F = _gToF
    }
  }

  def apply[F[_], G[_]](serverOptions: Http4sServerOptions[F, G])(_fToG: F ~> G)(_gToF: G ~> F)(implicit
      _fa: Async[F],
      _gs: Sync[G]
  ): Http4sServerToHttpInterpreter[F, G] = {
    new Http4sServerToHttpInterpreter[F, G] {
      override implicit def gs: Sync[G] = _gs
      override implicit def fa: Async[F] = _fa
      override def fToG: F ~> G = _fToG
      override def gToF: G ~> F = _gToF
      override def http4sServerOptions: Http4sServerOptions[F, G] = serverOptions
    }
  }
}<|MERGE_RESOLUTION|>--- conflicted
+++ resolved
@@ -30,39 +30,17 @@
 
   def http4sServerOptions: Http4sServerOptions[F, G] = Http4sServerOptions.default[F, G]
 
-<<<<<<< HEAD
-  def toHttp[I, E, O](
-      e: Endpoint[I, E, O, Fs2Streams[F] with WebSockets],
-      webSocketBuilder: Option[WebSocketBuilder2[F]]
-  )(logic: I => G[Either[E, O]]): Http[OptionT[G, *], F] = toHttp(e.serverLogic(logic), webSocketBuilder)
-
-  def toHttpRecoverErrors[I, E, O](
-      e: Endpoint[I, E, O, Fs2Streams[F] with WebSockets],
-      webSocketBuilder: Option[WebSocketBuilder2[F]]
-  )(logic: I => G[O])(implicit
-      eIsThrowable: E <:< Throwable,
-      eClassTag: ClassTag[E]
-  ): Http[OptionT[G, *], F] = toHttp(e.serverLogicRecoverErrors(logic), webSocketBuilder)
-
   //
 
-  def toHttp[I, E, O](
-      se: ServerEndpoint[I, E, O, Fs2Streams[F] with WebSockets, G],
+  def toHttp(
+      se: ServerEndpoint[Fs2Streams[F] with WebSockets, G],
       webSocketBuilder: Option[WebSocketBuilder2[F]]
-  ): Http[OptionT[G, *], F] = toHttp(List(se), webSocketBuilder)(fToG)(gToF)
+  ): Http[OptionT[G, *], F] =
+    toHttp(List(se), webSocketBuilder)(fToG)(gToF)
 
   def toHttp(
-      serverEndpoints: List[ServerEndpoint[_, _, _, Fs2Streams[F] with WebSockets, G]],
+      serverEndpoints: List[ServerEndpoint[Fs2Streams[F] with WebSockets, G]],
       webSocketBuilder: Option[WebSocketBuilder2[F]]
-=======
-  //
-
-  def toHttp(se: ServerEndpoint[Fs2Streams[F] with WebSockets, G]): Http[OptionT[G, *], F] =
-    toHttp(List(se))(fToG)(gToF)
-
-  def toHttp(
-      serverEndpoints: List[ServerEndpoint[Fs2Streams[F] with WebSockets, G]]
->>>>>>> 2c5bdc09
   )(fToG: F ~> G)(gToF: G ~> F): Http[OptionT[G, *], F] = {
     implicit val monad: CatsMonadError[G] = new CatsMonadError[G]
     implicit val bodyListener: BodyListener[G, Http4sResponseBody[F]] = new Http4sBodyListener[F, G](gToF)
