package sttp.tapir.server.tests

import java.io.{ByteArrayInputStream, File, InputStream}
import java.nio.ByteBuffer

import cats.data.NonEmptyList
import cats.effect.{ContextShift, IO, Resource}
import cats.implicits._
import com.typesafe.scalalogging.StrictLogging
import sttp.client._
import sttp.client.asynchttpclient.cats.AsyncHttpClientCatsBackend
import io.circe.generic.auto._
import org.scalatest.{Assertion, BeforeAndAfterAll, FunSuite, Matchers}
import sttp.model._
import sttp.tapir._
import sttp.tapir.json.circe._
import sttp.tapir.model.UsernamePassword
import sttp.tapir.server.{DecodeFailureHandler, ServerDefaults}
import sttp.tapir.tests.TestUtil._
import sttp.tapir.tests._

import scala.reflect.ClassTag

trait ServerTests[R[_], S, ROUTE] extends FunSuite with Matchers with BeforeAndAfterAll with StrictLogging {
  private val basicStringRequest = basicRequest.response(asStringAlways)

<<<<<<< HEAD
  def multipleValueHeaderSupport: Boolean = true
  def multipartInlineHeaderSupport: Boolean = true
  def streamingSupport: Boolean = true
=======
  testServer(in_string_out_status_from_type_erasure_using_partial_matcher)((v: String) =>
    pureResult((if (v == "right") Some(Right("right")) else if (v == "left") Some(Left(42)) else None).asRight[Unit])
  ) { baseUri =>
    basicRequest.get(uri"$baseUri?fruit=nothing").send().map(_.code shouldBe StatusCode.NoContent) >>
      basicRequest.get(uri"$baseUri?fruit=right").send().map(_.code shouldBe StatusCode.Ok) >>
      basicRequest.get(uri"$baseUri?fruit=left").send().map(_.code shouldBe StatusCode.Accepted)
  }
>>>>>>> a281fcd8
  // method matching

  testServer(endpoint, "GET empty endpoint")((_: Unit) => pureResult(().asRight[Unit])) { baseUri =>
    basicRequest.get(baseUri).send().map(_.body shouldBe Right(""))
  }

  testServer(endpoint, "POST empty endpoint")((_: Unit) => pureResult(().asRight[Unit])) { baseUri =>
    basicRequest.post(baseUri).send().map(_.body shouldBe Right(""))
  }

  testServer(endpoint.get, "GET a GET endpoint")((_: Unit) => pureResult(().asRight[Unit])) { baseUri =>
    basicRequest.get(baseUri).send().map(_.body shouldBe Right(""))
  }

  testServer(endpoint.get, "POST a GET endpoint")((_: Unit) => pureResult(().asRight[Unit])) { baseUri =>
    basicRequest.post(baseUri).send().map(_.body shouldBe 'left)
  }

  //

  testServer(in_query_out_string)((fruit: String) => pureResult(s"fruit: $fruit".asRight[Unit])) { baseUri =>
    basicRequest.get(uri"$baseUri?fruit=orange").send().map(_.body shouldBe Right("fruit: orange"))
  }

  testServer[String, Nothing, String](in_query_out_infallible_string)((fruit: String) => pureResult(s"fruit: $fruit".asRight[Nothing])) {
    baseUri =>
      basicRequest.get(uri"$baseUri?fruit=kiwi").send().map(_.body shouldBe Right("fruit: kiwi"))
  }

  testServer(in_query_query_out_string) { case (fruit: String, amount: Option[Int]) => pureResult(s"$fruit $amount".asRight[Unit]) } {
    baseUri =>
      basicRequest.get(uri"$baseUri?fruit=orange").send().map(_.body shouldBe Right("orange None")) *>
        basicRequest.get(uri"$baseUri?fruit=orange&amount=10").send().map(_.body shouldBe Right("orange Some(10)"))
  }

  testServer(in_header_out_string)((p1: String) => pureResult(s"$p1".asRight[Unit])) { baseUri =>
    basicRequest.get(uri"$baseUri").header("X-Role", "Admin").send().map(_.body shouldBe Right("Admin"))
  }

  testServer(in_path_path_out_string) { case (fruit: String, amount: Int) => pureResult(s"$fruit $amount".asRight[Unit]) } { baseUri =>
    basicRequest.get(uri"$baseUri/fruit/orange/amount/20").send().map(_.body shouldBe Right("orange 20"))
  }

  testServer(in_path, "Empty path should not be passed to path capture decoding") { _ =>
    pureResult(Right(()))
  } { baseUri =>
    basicRequest.get(uri"$baseUri/api/").send().map(_.code shouldBe StatusCode.NotFound)
  }

  testServer(in_two_path_capture, "capturing two path parameters with the same specification") {
    case (a: Int, b: Int) => pureResult(Right((a, b)))
  } { baseUri =>
    basicRequest.get(uri"$baseUri/in/12/23").send().map { response =>
      response.header("a") shouldBe Some("12")
      response.header("b") shouldBe Some("23")
    }
  }

  testServer(in_string_out_string)((b: String) => pureResult(b.asRight[Unit])) { baseUri =>
    basicRequest.post(uri"$baseUri/api/echo").body("Sweet").send().map(_.body shouldBe Right("Sweet"))
  }

  testServer(in_string_out_string, "with get method")((b: String) => pureResult(b.asRight[Unit])) { baseUri =>
    basicRequest.get(uri"$baseUri/api/echo").body("Sweet").send().map(_.body shouldBe 'left)
  }

  testServer(in_mapped_query_out_string)((fruit: List[Char]) => pureResult(s"fruit length: ${fruit.length}".asRight[Unit])) { baseUri =>
    basicRequest.get(uri"$baseUri?fruit=orange").send().map(_.body shouldBe Right("fruit length: 6"))
  }

  testServer(in_mapped_path_out_string)((fruit: Fruit) => pureResult(s"$fruit".asRight[Unit])) { baseUri =>
    basicRequest.get(uri"$baseUri/fruit/kiwi").send().map(_.body shouldBe Right("Fruit(kiwi)"))
  }

  testServer(in_mapped_path_path_out_string)((p1: FruitAmount) => pureResult(s"FA: $p1".asRight[Unit])) { baseUri =>
    basicRequest.get(uri"$baseUri/fruit/orange/amount/10").send().map(_.body shouldBe Right("FA: FruitAmount(orange,10)"))
  }

  testServer(in_query_mapped_path_path_out_string) {
    case (fa: FruitAmount, color: String) => pureResult(s"FA: $fa color: $color".asRight[Unit])
  } { baseUri =>
    basicRequest
      .get(uri"$baseUri/fruit/orange/amount/10?color=yellow")
      .send()
      .map(_.body shouldBe Right("FA: FruitAmount(orange,10) color: yellow"))
  }

  testServer(in_query_out_mapped_string)((p1: String) => pureResult(p1.toList.asRight[Unit])) { baseUri =>
    basicRequest.get(uri"$baseUri?fruit=orange").send().map(_.body shouldBe Right("orange"))
  }

  testServer(in_query_out_mapped_string_header)((p1: String) => pureResult(FruitAmount(p1, p1.length).asRight[Unit])) { baseUri =>
    basicRequest.get(uri"$baseUri?fruit=orange").send().map { r =>
      r.body shouldBe Right("orange")
      r.header("X-Role") shouldBe Some("6")
    }
  }

  testServer(in_header_before_path, "Header input before path capture input") {
    case (str: String, i: Int) => pureResult((i, str).asRight[Unit])
  } { baseUri =>
    basicRequest.get(uri"$baseUri/12").header("SomeHeader", "hello").send().map { response =>
      response.body shouldBe Right("hello")
      response.header("IntHeader") shouldBe Some("12")
    }
  }

  testServer(in_json_out_json)((fa: FruitAmount) => pureResult(FruitAmount(fa.fruit + " banana", fa.amount * 2).asRight[Unit])) { baseUri =>
    basicRequest
      .post(uri"$baseUri/api/echo")
      .body("""{"fruit":"orange","amount":11}""")
      .send()
      .map(_.body shouldBe Right("""{"fruit":"orange banana","amount":22}"""))
  }

  testServer(in_json_out_json, "with accept header")((fa: FruitAmount) => pureResult(fa.asRight[Unit])) { baseUri =>
    basicRequest
      .post(uri"$baseUri/api/echo")
      .body("""{"fruit":"banana","amount":12}""")
      .header(HeaderNames.Accept, sttp.model.MediaType.ApplicationJson.toString) //TODO
      .send()
      .map(_.body shouldBe Right("""{"fruit":"banana","amount":12}"""))
  }

  testServer(in_json_out_json, "content type")((fa: FruitAmount) => pureResult(fa.asRight[Unit])) { baseUri =>
    basicRequest
      .post(uri"$baseUri/api/echo")
      .body("""{"fruit":"banana","amount":12}""")
      .send()
      .map(_.contentType shouldBe Some(sttp.model.MediaType.ApplicationJson.toString)) //TODO
  }

  testServer(in_byte_array_out_byte_array)((b: Array[Byte]) => pureResult(b.asRight[Unit])) { baseUri =>
    basicRequest.post(uri"$baseUri/api/echo").body("banana kiwi".getBytes).send().map(_.body shouldBe Right("banana kiwi"))
  }

  testServer(in_byte_buffer_out_byte_buffer)((b: ByteBuffer) => pureResult(b.asRight[Unit])) { baseUri =>
    basicRequest.post(uri"$baseUri/api/echo").body("mango").send().map(_.body shouldBe Right("mango"))
  }

<<<<<<< HEAD
  if (streamingSupport) {
    testServer(in_input_stream_out_input_stream)(
      (is: InputStream) => pureResult((new ByteArrayInputStream(inputStreamToByteArray(is)): InputStream).asRight[Unit])
    ) { baseUri =>
      basicRequest.post(uri"$baseUri/api/echo").body("mango").send().map(_.body shouldBe Right("mango"))
    }
=======
  testServer(in_input_stream_out_input_stream)((is: InputStream) =>
    pureResult((new ByteArrayInputStream(inputStreamToByteArray(is)): InputStream).asRight[Unit])
  ) { baseUri =>
    basicRequest.post(uri"$baseUri/api/echo").body("mango").send().map(_.body shouldBe Right("mango"))
>>>>>>> a281fcd8
  }

  testServer(in_unit_out_string, "default status mapper")((_: Unit) => pureResult("".asRight[Unit])) { baseUri =>
    basicRequest.get(uri"$baseUri/not-existing-path").send().map(_.code shouldBe StatusCode.NotFound)
  }

  testServer(in_unit_error_out_string, "default error status mapper")((_: Unit) => pureResult("".asLeft[Unit])) { baseUri =>
    basicRequest.get(uri"$baseUri/api").send().map(_.code shouldBe StatusCode.BadRequest)
  }

  testServer(in_file_out_file)((file: File) => pureResult(file.asRight[Unit])) { baseUri =>
    basicRequest.post(uri"$baseUri/api/echo").body("pen pineapple apple pen").send().map(_.body shouldBe Right("pen pineapple apple pen"))
  }

  testServer(in_form_out_form)((fa: FruitAmount) => pureResult(fa.copy(fruit = fa.fruit.reverse, amount = fa.amount + 1).asRight[Unit])) {
    baseUri =>
      basicRequest
        .post(uri"$baseUri/api/echo")
        .body(Map("fruit" -> "plum", "amount" -> "10"))
        .send()
        .map(_.body shouldBe Right("fruit=mulp&amount=11"))
  }

  testServer(in_query_params_out_string)((mqp: MultiQueryParams) =>
    pureResult(mqp.toSeq.sortBy(_._1).map(p => s"${p._1}=${p._2}").mkString("&").asRight[Unit])
  ) { baseUri =>
    val params = Map("name" -> "apple", "weight" -> "42", "kind" -> "very good")
    basicRequest
      .get(uri"$baseUri/api/echo/params?$params")
      .send()
      .map(_.body shouldBe Right("kind=very good&name=apple&weight=42"))
  }

  testServer(in_headers_out_headers)((hs: Seq[(String, String)]) => pureResult(hs.map(h => h.copy(_2 = h._2.reverse)).asRight[Unit])) {
    baseUri =>
      basicRequest
        .get(uri"$baseUri/api/echo/headers")
        .headers(Header.unsafeApply("X-Fruit", "apple"), Header.unsafeApply("Y-Fruit", "Orange"))
        .send()
        .map(_.headers should contain allOf (Header.unsafeApply("X-Fruit", "elppa"), Header.unsafeApply("Y-Fruit", "egnarO")))
  }

  testServer(in_paths_out_string)((ps: Seq[String]) => pureResult(ps.mkString(" ").asRight[Unit])) { baseUri =>
    basicRequest.get(uri"$baseUri/hello/it/is/me/hal").send().map(_.body shouldBe Right("hello it is me hal"))
  }

  testServer(in_paths_out_string, "paths should match empty path")((ps: Seq[String]) => pureResult(ps.mkString(" ").asRight[Unit])) {
    baseUri =>
      basicRequest.get(uri"$baseUri").send().map(_.body shouldBe Right(""))
  }

  if (streamingSupport) {
    testServer(in_stream_out_stream[S])((s: S) => pureResult(s.asRight[Unit])) { baseUri =>
      basicRequest.post(uri"$baseUri/api/echo").body("pen pineapple apple pen").send().map(_.body shouldBe Right("pen pineapple apple pen"))
    }
  }

  testServer(in_simple_multipart_out_multipart)((fa: FruitAmount) =>
    pureResult(FruitAmount(fa.fruit + " apple", fa.amount * 2).asRight[Unit])
  ) { baseUri =>
    basicStringRequest
      .post(uri"$baseUri/api/echo/multipart")
      .multipartBody(multipart("fruit", "pineapple"), multipart("amount", "120"))
      .send()
      .map { r =>
        r.body should include regex "name=\"fruit\"[\\s\\S]*pineapple apple"
        r.body should include regex "name=\"amount\"[\\s\\S]*240"
      }
  }

<<<<<<< HEAD
  testServer(in_file_multipart_out_multipart)(
    (fd: FruitData) =>
      pureResult(
        FruitData(
          Part("", writeToFile(readFromFile(fd.data.body).reverse), fd.data.otherDispositionParams, Seq())
            .header("X-Auth", fd.data.headers.find(_.is("X-Auth")).map(_.value).toString)
        ).asRight[Unit]
      )
=======
  testServer(in_file_multipart_out_multipart)((fd: FruitData) =>
    pureResult(
      FruitData(
        Part("", writeToFile(readFromFile(fd.data.body).reverse))
          .header("X-Auth", fd.data.headers.find(_.is("X-Auth")).map(_.value).toString)
      ).asRight[Unit]
    )
>>>>>>> a281fcd8
  ) { baseUri =>
    val file = writeToFile("peach mario")
    basicStringRequest
      .post(uri"$baseUri/api/echo/multipart")
      .multipartBody(multipartFile("data", file).fileName("fruit-data.txt").header("X-Auth", "12Aa"))
      .send()
      .map { r =>
        r.code shouldBe StatusCode.Ok
        if (multipartInlineHeaderSupport) r.body should include regex "X-Auth: Some\\(12Aa\\)"
        r.body should include regex "name=\"data\"[\\s\\S]*oiram hcaep"
      }
  }

  testServer(in_query_out_string, "invalid query parameter")((fruit: String) => pureResult(s"fruit: $fruit".asRight[Unit])) { baseUri =>
    basicRequest.get(uri"$baseUri?fruit2=orange").send().map(_.code shouldBe StatusCode.BadRequest)
  }

  // TODO: this test previously checked for the "Cookie" response header which is not valid as in the response there is always the Set-Cookie header set
  // This test is more or less equal to the one in line 301, so we can remove this in my opinion
  testServer(in_cookie_cookie_out_header)((p: (Int, String)) => pureResult(List(p._1.toString.reverse, p._2.reverse).asRight[Unit])) {
    baseUri =>
      basicRequest.get(uri"$baseUri/api/echo/headers").cookies(("c1", "23"), ("c2", "pomegranate")).send().map { r =>
        r.headers("Set-Cookie") shouldBe Seq("32", "etanargemop")
      }
  }

  testServer(in_query_list_out_header_list)((l: List[String]) => pureResult(("v0" :: l).reverse.asRight[Unit])) { baseUri =>
    basicRequest
      .get(uri"$baseUri/api/echo/param-to-header?qq=${List("v1", "v2", "v3")}")
      .send()
      .map { r =>
        if (multipleValueHeaderSupport) {
          r.headers.filter(_.is("hh")).map(_.value).toList shouldBe List("v3", "v2", "v1", "v0")
        } else {
          r.headers.filter(_.is("hh")).map(_.value).headOption should contain("v3, v2, v1, v0")
        }
      }
  }

  testServer(in_cookies_out_cookies)((cs: List[sttp.model.Cookie]) =>
    pureResult(cs.map(c => sttp.model.CookieWithMeta.unsafeApply(c.name, c.value.reverse)).asRight[Unit])
  ) { baseUri =>
    basicRequest.get(uri"$baseUri/api/echo/headers").cookies(("c1", "v1"), ("c2", "v2")).send().map { r =>
      r.cookies.map(c => (c.name, c.value)).toList shouldBe List(("c1", "1v"), ("c2", "2v"))
    }
  }

  testServer(in_set_cookie_value_out_set_cookie_value)((c: CookieValueWithMeta) => pureResult(c.copy(value = c.value.reverse).asRight[Unit])
  ) { baseUri =>
    basicRequest.get(uri"$baseUri/api/echo/headers").header("Set-Cookie", "c1=xy; HttpOnly; Path=/").send().map { r =>
      r.cookies.toList shouldBe List(
        CookieWithMeta.unsafeApply("c1", "yx", None, None, None, Some("/"), secure = false, httpOnly = true)
      )
    }
  }

  testServer(in_string_out_content_type_string, "dynamic content type")((b: String) => pureResult((b, "image/png").asRight[Unit])) {
    baseUri =>
      basicStringRequest.get(uri"$baseUri/api/echo").body("test").send().map { r =>
        r.contentType shouldBe Some("image/png")
        r.body shouldBe "test"
      }
  }

  testServer(in_unit_out_header_redirect)(_ => pureResult("http://new.com".asRight[Unit])) { baseUri =>
    basicRequest.followRedirects(false).get(uri"$baseUri").send().map { r =>
      r.code shouldBe StatusCode.PermanentRedirect
      r.header("Location") shouldBe Some("http://new.com")
    }
  }

  testServer(in_unit_out_fixed_header)(_ => pureResult(().asRight[Unit])) { baseUri =>
    basicRequest.get(uri"$baseUri").send().map { r =>
      r.header("Location") shouldBe Some("Poland")
    }
  }

  testServer(in_optional_json_out_optional_json)((fa: Option[FruitAmount]) => pureResult(fa.asRight[Unit])) { baseUri =>
    basicRequest
      .post(uri"$baseUri/api/echo")
      .send()
      .map { r =>
        r.code shouldBe StatusCode.Ok
        r.body shouldBe Right("")
      } >>
      basicRequest
        .post(uri"$baseUri/api/echo")
        .body("""{"fruit":"orange","amount":11}""")
        .send()
        .map(_.body shouldBe Right("""{"fruit":"orange","amount":11}"""))
  }

  // path matching

  testServer(endpoint, "no path should match anything")((_: Unit) => pureResult(Either.right[Unit, Unit](()))) { baseUri =>
    basicRequest.get(uri"$baseUri").send().map(_.code shouldBe StatusCode.Ok) >>
      basicRequest.get(uri"$baseUri/").send().map(_.code shouldBe StatusCode.Ok) >>
      basicRequest.get(uri"$baseUri/nonemptypath").send().map(_.code shouldBe StatusCode.Ok) >>
      basicRequest.get(uri"$baseUri/nonemptypath/nonemptypath2").send().map(_.code shouldBe StatusCode.Ok)
  }

  testServer(in_root_path, "root path should not match non-root path")((_: Unit) => pureResult(Either.right[Unit, Unit](()))) { baseUri =>
    basicRequest.get(uri"$baseUri/nonemptypath").send().map(_.code shouldBe StatusCode.NotFound)
  }

  testServer(in_root_path, "root path should match empty path")((_: Unit) => pureResult(Either.right[Unit, Unit](()))) { baseUri =>
    basicRequest.get(uri"$baseUri").send().map(_.code shouldBe StatusCode.Ok)
  }

  testServer(in_root_path, "root path should match root path")((_: Unit) => pureResult(Either.right[Unit, Unit](()))) { baseUri =>
    basicRequest.get(uri"$baseUri/").send().map(_.code shouldBe StatusCode.Ok)
  }

  testServer(in_single_path, "single path should match single path")((_: Unit) => pureResult(Either.right[Unit, Unit](()))) { baseUri =>
    basicRequest.get(uri"$baseUri/api").send().map(_.code shouldBe StatusCode.Ok)
  }

  testServer(in_single_path, "single path should match single/ path")((_: Unit) => pureResult(Either.right[Unit, Unit](()))) { baseUri =>
    basicRequest.get(uri"$baseUri/api/").send().map(_.code shouldBe StatusCode.Ok)
  }

  testServer(in_path_paths_out_header_body, "Capturing paths after path capture") {
    case (i, paths) =>
      pureResult(Right((i, paths.mkString(","))))
  } { baseUri =>
    basicRequest.get(uri"$baseUri/api/15/and/some/more/path").send().map { r =>
      r.code shouldBe StatusCode.Ok
      r.header("IntPath") shouldBe Some("15")
      r.body shouldBe Right("some,more,path")
    }
  }

  testServer(in_path_paths_out_header_body, "Capturing paths after path capture (when empty)") {
    case (i, paths) =>
      pureResult(Right((i, paths.mkString(","))))
  } { baseUri =>
    basicRequest.get(uri"$baseUri/api/15/and/").send().map { r =>
      r.code shouldBe StatusCode.Ok
      r.header("IntPath") shouldBe Some("15")
      r.body shouldBe Right("")
    }
  }

  testServer(in_single_path, "single path should not match root path")((_: Unit) => pureResult(Either.right[Unit, Unit](()))) { baseUri =>
    basicRequest.get(uri"$baseUri").send().map(_.code shouldBe StatusCode.NotFound) >>
      basicRequest.get(uri"$baseUri/").send().map(_.code shouldBe StatusCode.NotFound)
  }

  testServer(in_single_path, "single path should not match larger path")((_: Unit) => pureResult(Either.right[Unit, Unit](()))) { baseUri =>
    basicRequest.get(uri"$baseUri/api/echo/hello").send().map(_.code shouldBe StatusCode.NotFound) >>
      basicRequest.get(uri"$baseUri/api/echo/").send().map(_.code shouldBe StatusCode.NotFound)
  }

  testServer(in_string_out_status_from_string)((v: String) => pureResult((if (v == "apple") Right("x") else Left(10)).asRight[Unit])) {
    baseUri =>
      basicRequest.get(uri"$baseUri?fruit=apple").send().map(_.code shouldBe StatusCode.Ok) >>
        basicRequest.get(uri"$baseUri?fruit=orange").send().map(_.code shouldBe StatusCode.Accepted)
  }

  testServer(in_string_out_status_from_string_one_empty)((v: String) =>
    pureResult((if (v == "apple") Right("x") else Left(())).asRight[Unit])
  ) { baseUri =>
    basicRequest.get(uri"$baseUri?fruit=apple").send().map(_.code shouldBe StatusCode.Ok) >>
      basicRequest.get(uri"$baseUri?fruit=orange").send().map(_.code shouldBe StatusCode.Accepted)
  }

  testServer(in_extract_request_out_string)((v: String) => pureResult(v.asRight[Unit])) { baseUri =>
    basicStringRequest.get(uri"$baseUri").send().map(_.body shouldBe "GET") >>
      basicStringRequest.post(uri"$baseUri").send().map(_.body shouldBe "POST")
  }

  testServer(in_string_out_status)((v: String) => pureResult((if (v == "apple") StatusCode.Accepted else StatusCode.NotFound).asRight[Unit])
  ) { baseUri =>
    basicRequest.get(uri"$baseUri?fruit=apple").send().map(_.code shouldBe StatusCode.Accepted) >>
      basicRequest.get(uri"$baseUri?fruit=orange").send().map(_.code shouldBe StatusCode.NotFound)
  }

  // path shape matching

  val decodeFailureHandlerBadRequestOnPathFailure: DecodeFailureHandler =
    ServerDefaults.decodeFailureHandler.copy(
      respondWithStatusCode = ServerDefaults.FailureHandling
        .respondWithStatusCode(_, badRequestOnPathErrorIfPathShapeMatches = true, badRequestOnPathInvalidIfPathShapeMatches = true)
    )

  testServer(
    in_path_fixed_capture_fixed_capture,
    "Returns 400 if path 'shape' matches, but failed to parse a path parameter",
    Some(decodeFailureHandlerBadRequestOnPathFailure)
  )(_ => pureResult(Either.right[Unit, Unit](()))) { baseUri =>
    basicRequest.get(uri"$baseUri/customer/asd/orders/2").send().map { response =>
      response.body shouldBe Left("Invalid value for: path parameter customer_id")
      response.code shouldBe StatusCode.BadRequest
    }
  }

  testServer(
    in_path_fixed_capture_fixed_capture,
    "Returns 404 if path 'shape' doesn't match",
    Some(decodeFailureHandlerBadRequestOnPathFailure)
  )(_ => pureResult(Either.right[Unit, Unit](()))) { baseUri =>
    basicRequest.get(uri"$baseUri/customer").send().map(response => response.code shouldBe StatusCode.NotFound) >>
      basicRequest.get(uri"$baseUri/customer/asd").send().map(response => response.code shouldBe StatusCode.NotFound) >>
      basicRequest.get(uri"$baseUri/customer/asd/orders/2/xyz").send().map(response => response.code shouldBe StatusCode.NotFound)
  }

  // auth

  testServer(in_auth_apikey_header_out_string)((s: String) => pureResult(s.asRight[Unit])) { baseUri =>
    basicStringRequest.get(uri"$baseUri/auth").header("X-Api-Key", "1234").send().map(_.body shouldBe "1234")
  }

  testServer(in_auth_apikey_query_out_string)((s: String) => pureResult(s.asRight[Unit])) { baseUri =>
    basicStringRequest.get(uri"$baseUri/auth?api-key=1234").send().map(_.body shouldBe "1234")
  }

  testServer(in_auth_basic_out_string)((up: UsernamePassword) => pureResult(up.toString.asRight[Unit])) { baseUri =>
    basicStringRequest
      .get(uri"$baseUri/auth")
      .auth
      .basic("teddy", "bear")
      .send()
      .map(_.body shouldBe "UsernamePassword(teddy,Some(bear))")
  }

  testServer(in_auth_bearer_out_string)((s: String) => pureResult(s.asRight[Unit])) { baseUri =>
    basicStringRequest.get(uri"$baseUri/auth").auth.bearer("1234").send().map(_.body shouldBe "1234")
  }

  //

  testServer(
    "two endpoints with increasingly specific path inputs: should match path exactly",
    NonEmptyList.of(
      route(endpoint.get.in("p1").out(stringBody), (_: Unit) => pureResult("e1".asRight[Unit])),
      route(endpoint.get.in("p1" / "p2").out(stringBody), (_: Unit) => pureResult("e2".asRight[Unit]))
    )
  ) { baseUri =>
    basicStringRequest.get(uri"$baseUri/p1").send().map(_.body shouldBe "e1") >>
      basicStringRequest.get(uri"$baseUri/p1/p2").send().map(_.body shouldBe "e2")
  }

  testServer(
    "two endpoints with a body defined as the first input: should only consume body when the path matches",
    NonEmptyList.of(
      route(
        endpoint.post.in(binaryBody[Array[Byte]]).in("p1").out(stringBody),
        (s: Array[Byte]) => pureResult(s"p1 ${s.length}".asRight[Unit])
      ),
      route(
        endpoint.post.in(binaryBody[Array[Byte]]).in("p2").out(stringBody),
        (s: Array[Byte]) => pureResult(s"p2 ${s.length}".asRight[Unit])
      )
    )
  ) { baseUri =>
    basicStringRequest
      .post(uri"$baseUri/p2")
      .body("a" * 1000000)
      .send()
      .map { r =>
        r.body shouldBe "p2 1000000"
      }
  }

  testServer(
    "two endpoints with query defined as the first input, path segments as second input: should try the second endpoint if the path doesn't match",
    NonEmptyList.of(
      route(endpoint.get.in(query[String]("q1")).in("p1"), (_: String) => pureResult(().asRight[Unit])),
      route(endpoint.get.in(query[String]("q2")).in("p2"), (_: String) => pureResult(().asRight[Unit]))
    )
  ) { baseUri =>
    basicRequest.get(uri"$baseUri/p1?q1=10").send().map(_.code shouldBe StatusCode.Ok) >>
      basicRequest.get(uri"$baseUri/p1?q2=10").send().map(_.code shouldBe StatusCode.BadRequest) >>
      basicRequest.get(uri"$baseUri/p2?q2=10").send().map(_.code shouldBe StatusCode.Ok) >>
      basicRequest.get(uri"$baseUri/p2?q1=10").send().map(_.code shouldBe StatusCode.BadRequest)
  }

  testServer(
    "two endpoints with increasingly specific path inputs, first with a required query parameter: should match path exactly",
    NonEmptyList.of(
      route(endpoint.get.in("p1").in(query[String]("q1")).out(stringBody), (_: String) => pureResult("e1".asRight[Unit])),
      route(endpoint.get.in("p1" / "p2").out(stringBody), (_: Unit) => pureResult("e2".asRight[Unit]))
    )
  ) { baseUri =>
    basicStringRequest.get(uri"$baseUri/p1/p2").send().map(_.body shouldBe "e2")
  }

  testServer(
    "two endpoints with validation: should not try the second one if validation fails",
    NonEmptyList.of(
      route(endpoint.get.in("p1" / path[String].validate(Validator.minLength(5))), (_: String) => pureResult(().asRight[Unit])),
      route(endpoint.get.in("p2"), (_: Unit) => pureResult(().asRight[Unit]))
    )
  ) { baseUri =>
    basicRequest.get(uri"$baseUri/p1/abcde").send().map(_.code shouldBe StatusCode.Ok) >>
      basicRequest.get(uri"$baseUri/p1/ab").send().map(_.code shouldBe StatusCode.BadRequest) >>
      basicRequest.get(uri"$baseUri/p2").send().map(_.code shouldBe StatusCode.Ok)
  }

  //

  def throwFruits(name: String): R[String] = name match {
    case "apple"  => pureResult("ok")
    case "banana" => suspendResult(throw FruitError("no bananas", 102))
    case n        => suspendResult(throw new IllegalArgumentException(n))
  }

  testServer(
    "recover errors from exceptions",
    NonEmptyList.of(
      routeRecoverErrors(endpoint.in(query[String]("name")).errorOut(jsonBody[FruitError]).out(stringBody), throwFruits)
    )
  ) { baseUri =>
    basicRequest.get(uri"$baseUri?name=apple").send().map(_.body shouldBe Right("ok")) >>
      basicRequest.get(uri"$baseUri?name=banana").send().map { r =>
        r.code shouldBe StatusCode.BadRequest
        r.body shouldBe Left("""{"msg":"no bananas","code":102}""")
      } >>
      basicRequest.get(uri"$baseUri?name=orange").send().map { r =>
        r.code shouldBe StatusCode.InternalServerError
        r.body shouldBe 'left
      }
  }

  testServer(Validation.in_query_tagged, "support query validation with tagged type")((_: String) => pureResult(().asRight[Unit])) {
    baseUri =>
      basicRequest.get(uri"$baseUri?fruit=apple").send().map(_.code shouldBe StatusCode.Ok) >>
        basicRequest.get(uri"$baseUri?fruit=orange").send().map(_.code shouldBe StatusCode.BadRequest) >>
        basicRequest.get(uri"$baseUri?fruit=banana").send().map(_.code shouldBe StatusCode.Ok)
  }

  testServer(Validation.in_query, "support query validation")((_: Int) => pureResult(().asRight[Unit])) { baseUri =>
    basicRequest.get(uri"$baseUri?amount=3").send().map(_.code shouldBe StatusCode.Ok) >>
      basicRequest.get(uri"$baseUri?amount=-3").send().map(_.code shouldBe StatusCode.BadRequest)
  }

  testServer(Validation.in_valid_json, "support jsonBody validation with wrapped type")((_: ValidFruitAmount) =>
    pureResult(().asRight[Unit])
  ) { baseUri =>
    basicRequest.get(uri"$baseUri").body("""{"fruit":"orange","amount":11}""").send().map(_.code shouldBe StatusCode.Ok) >>
      basicRequest.get(uri"$baseUri").body("""{"fruit":"orange","amount":0}""").send().map(_.code shouldBe StatusCode.BadRequest) >>
      basicRequest.get(uri"$baseUri").body("""{"fruit":"orange","amount":1}""").send().map(_.code shouldBe StatusCode.Ok)
  }

  testServer(Validation.in_valid_query, "support query validation with wrapper type")((_: IntWrapper) => pureResult(().asRight[Unit])) {
    baseUri =>
      basicRequest.get(uri"$baseUri?amount=11").send().map(_.code shouldBe StatusCode.Ok) >>
        basicRequest.get(uri"$baseUri?amount=0").send().map(_.code shouldBe StatusCode.BadRequest) >>
        basicRequest.get(uri"$baseUri?amount=1").send().map(_.code shouldBe StatusCode.Ok)
  }

  testServer(Validation.in_valid_json_collection, "support jsonBody validation with list of wrapped type")((_: BasketOfFruits) =>
    pureResult(().asRight[Unit])
  ) { baseUri =>
    basicRequest.get(uri"$baseUri").body("""{"fruits":[{"fruit":"orange","amount":11}]}""").send().map(_.code shouldBe StatusCode.Ok) >>
      basicRequest.get(uri"$baseUri").body("""{"fruits": []}""").send().map(_.code shouldBe StatusCode.BadRequest) >>
      basicRequest
        .get(uri"$baseUri")
        .body("""{fruits":[{"fruit":"orange","amount":0}]}""")
        .send()
        .map(_.code shouldBe StatusCode.BadRequest)
  }

  //

  implicit lazy val cs: ContextShift[IO] = IO.contextShift(scala.concurrent.ExecutionContext.global)
  implicit val backend: SttpBackend[IO, Nothing, NothingT] = AsyncHttpClientCatsBackend[IO]().unsafeRunSync()

  override protected def afterAll(): Unit = {
    backend.close()
    super.afterAll()
  }

  //

  def pureResult[T](t: T): R[T]
  def suspendResult[T](t: => T): R[T]

  def route[I, E, O](
      e: Endpoint[I, E, O, S],
      fn: I => R[Either[E, O]],
      decodeFailureHandler: Option[DecodeFailureHandler] = None
  ): ROUTE

  def routeRecoverErrors[I, E <: Throwable, O](e: Endpoint[I, E, O, S], fn: I => R[O])(implicit eClassTag: ClassTag[E]): ROUTE

  def server(routes: NonEmptyList[ROUTE], port: Port): Resource[IO, Unit]

  def portCounter: PortCounter

  def testServer[I, E, O](
      e: Endpoint[I, E, O, S],
      testNameSuffix: String = "",
      decodeFailureHandler: Option[DecodeFailureHandler] = None
  )(
      fn: I => R[Either[E, O]]
  )(runTest: Uri => IO[Assertion]): Unit = {
    testServer(
      e.showDetail + (if (testNameSuffix == "") "" else " " + testNameSuffix),
      NonEmptyList.of(route(e, fn, decodeFailureHandler))
    )(runTest)
  }

  def testServer(name: String, rs: => NonEmptyList[ROUTE])(runTest: Uri => IO[Assertion]): Unit = {
    val resources = for {
      port <- Resource.liftF(IO(portCounter.next()))
      _ <- Resource.liftF(IO(logger.info(s"Trying to bind to $port")))
      _ <- server(rs, port).onError {
        case e: Exception => Resource.liftF(IO(logger.error(s"Starting server on $port failed because of ${e.getMessage}")))
      }
    } yield uri"http://localhost:$port"

    if (testNameFilter forall name.contains) {
      test(name)(retryIfAddressAlreadyInUse(resources, 3).use(runTest).unsafeRunSync())
    }
  }

  private def retryIfAddressAlreadyInUse[A](r: Resource[IO, A], tries: Int): Resource[IO, A] = {
    r.recoverWith {
      case e: Exception if tries > 1 && e.getMessage.contains("Address already in use") =>
        logger.error(s"Exception when evaluating resource, retrying ${tries - 1} more times", e)
        retryIfAddressAlreadyInUse(r, tries - 1)
    }
  }

  // define to run a single test (in development)
  def testNameFilter: Option[String] = None
}<|MERGE_RESOLUTION|>--- conflicted
+++ resolved
@@ -24,11 +24,10 @@
 trait ServerTests[R[_], S, ROUTE] extends FunSuite with Matchers with BeforeAndAfterAll with StrictLogging {
   private val basicStringRequest = basicRequest.response(asStringAlways)
 
-<<<<<<< HEAD
   def multipleValueHeaderSupport: Boolean = true
   def multipartInlineHeaderSupport: Boolean = true
   def streamingSupport: Boolean = true
-=======
+
   testServer(in_string_out_status_from_type_erasure_using_partial_matcher)((v: String) =>
     pureResult((if (v == "right") Some(Right("right")) else if (v == "left") Some(Left(42)) else None).asRight[Unit])
   ) { baseUri =>
@@ -36,7 +35,6 @@
       basicRequest.get(uri"$baseUri?fruit=right").send().map(_.code shouldBe StatusCode.Ok) >>
       basicRequest.get(uri"$baseUri?fruit=left").send().map(_.code shouldBe StatusCode.Accepted)
   }
->>>>>>> a281fcd8
   // method matching
 
   testServer(endpoint, "GET empty endpoint")((_: Unit) => pureResult(().asRight[Unit])) { baseUri =>
@@ -177,19 +175,12 @@
     basicRequest.post(uri"$baseUri/api/echo").body("mango").send().map(_.body shouldBe Right("mango"))
   }
 
-<<<<<<< HEAD
   if (streamingSupport) {
     testServer(in_input_stream_out_input_stream)(
       (is: InputStream) => pureResult((new ByteArrayInputStream(inputStreamToByteArray(is)): InputStream).asRight[Unit])
     ) { baseUri =>
       basicRequest.post(uri"$baseUri/api/echo").body("mango").send().map(_.body shouldBe Right("mango"))
     }
-=======
-  testServer(in_input_stream_out_input_stream)((is: InputStream) =>
-    pureResult((new ByteArrayInputStream(inputStreamToByteArray(is)): InputStream).asRight[Unit])
-  ) { baseUri =>
-    basicRequest.post(uri"$baseUri/api/echo").body("mango").send().map(_.body shouldBe Right("mango"))
->>>>>>> a281fcd8
   }
 
   testServer(in_unit_out_string, "default status mapper")((_: Unit) => pureResult("".asRight[Unit])) { baseUri =>
@@ -260,24 +251,13 @@
       }
   }
 
-<<<<<<< HEAD
-  testServer(in_file_multipart_out_multipart)(
-    (fd: FruitData) =>
-      pureResult(
-        FruitData(
-          Part("", writeToFile(readFromFile(fd.data.body).reverse), fd.data.otherDispositionParams, Seq())
-            .header("X-Auth", fd.data.headers.find(_.is("X-Auth")).map(_.value).toString)
-        ).asRight[Unit]
-      )
-=======
   testServer(in_file_multipart_out_multipart)((fd: FruitData) =>
     pureResult(
       FruitData(
-        Part("", writeToFile(readFromFile(fd.data.body).reverse))
+        Part("", writeToFile(readFromFile(fd.data.body).reverse), fd.data.otherDispositionParams, Seq())
           .header("X-Auth", fd.data.headers.find(_.is("X-Auth")).map(_.value).toString)
       ).asRight[Unit]
     )
->>>>>>> a281fcd8
   ) { baseUri =>
     val file = writeToFile("peach mario")
     basicStringRequest
