package sttp.tapir.server.akkahttp

import akka.http.scaladsl.model.{MediaType => _}
import akka.http.scaladsl.server.Directives._
import akka.http.scaladsl.server._
import akka.http.scaladsl.server.directives.RouteDirectives
<<<<<<< HEAD
import akka.http.scaladsl.server.util.{Tuple => AkkaTuple}
import sttp.capabilities.akka.AkkaStreams
import sttp.monad.FutureMonad
=======
>>>>>>> ae1d25ed
import sttp.tapir._
import sttp.tapir.server.{ServerDefaults, ServerEndpoint}

import scala.concurrent.Future
import scala.util.{Failure, Success}

class EndpointToAkkaServer(serverOptions: AkkaHttpServerOptions) {
<<<<<<< HEAD
  def toDirective[I, E, O, T](e: Endpoint[I, E, O, AkkaStreams])(implicit paramsToTuple: ParamsToTuple.Aux[I, T]): Directive[T] = {
    implicit val tIsAkkaTuple: AkkaTuple[T] = AkkaTuple.yes
    toDirective1(e).flatMap { values => tprovide(paramsToTuple.toTuple(values)) }
=======

  /**
    * Converts the endpoint to a directive that -for matching requests- decodes the input parameters
    * and provides those input parameters and a function. The function can be called to complete the request.
    *
    * Example usage:
    * {{{
    * def logic(input: I): Future[Either[E, O] = ???
    *
    * endpoint.toDirective { (input, completion) =>
    *   securityDirective {
    *     completion(logic(input))
    *   }
    * }
    * }}}
    *
    * If type `I` is a tuple, and `logic` has 1 parameter per tuple member, use {{{completion((logic _).tupled(input))}}}
    */
  def toDirective[I, E, O](e: Endpoint[I, E, O, AkkaStream]): Directive[(I, Future[Either[E, O]] => Route)] = {
    toDirective1(e).flatMap { (values: I) =>
      extractLog.flatMap { log =>
        val completion: Future[Either[E, O]] => Route = result =>
          onComplete(result) {
            case Success(Left(v))  => OutputToAkkaRoute(ServerDefaults.StatusCodes.error.code, e.errorOutput, v)
            case Success(Right(v)) => OutputToAkkaRoute(ServerDefaults.StatusCodes.success.code, e.output, v)
            case Failure(t) =>
              serverOptions.logRequestHandling.logicException(e, t)(log)
              throw t
          }
        tprovide((values, completion))
      }
    }
>>>>>>> ae1d25ed
  }

  def toRoute[I, E, O](se: ServerEndpoint[I, E, O, AkkaStreams, Future]): Route = {
    toDirective1(se.endpoint) { values =>
      extractLog { log =>
        mapResponse(resp => { serverOptions.logRequestHandling.requestHandled(se.endpoint, resp.status.intValue())(log); resp }) {
          extractExecutionContext { ec =>
            onComplete(se.logic(new FutureMonad()(ec))(values)) {
              case Success(Left(v))  => OutputToAkkaRoute(ServerDefaults.StatusCodes.error.code, se.endpoint.errorOutput, v)
              case Success(Right(v)) => OutputToAkkaRoute(ServerDefaults.StatusCodes.success.code, se.endpoint.output, v)
              case Failure(e) =>
                serverOptions.logRequestHandling.logicException(se.endpoint, e)(log)
                throw e
            }
          }
        }
      }
    }
  }

  def toRoute(serverEndpoints: List[ServerEndpoint[_, _, _, AkkaStreams, Future]]): Route = {
    serverEndpoints.map(se => toRoute(se)).foldLeft(RouteDirectives.reject: Route)(_ ~ _)
  }

  private def toDirective1[I, E, O](e: Endpoint[I, E, O, AkkaStreams]): Directive1[I] = new EndpointToAkkaDirective(serverOptions)(e)
}<|MERGE_RESOLUTION|>--- conflicted
+++ resolved
@@ -4,12 +4,6 @@
 import akka.http.scaladsl.server.Directives._
 import akka.http.scaladsl.server._
 import akka.http.scaladsl.server.directives.RouteDirectives
-<<<<<<< HEAD
-import akka.http.scaladsl.server.util.{Tuple => AkkaTuple}
-import sttp.capabilities.akka.AkkaStreams
-import sttp.monad.FutureMonad
-=======
->>>>>>> ae1d25ed
 import sttp.tapir._
 import sttp.tapir.server.{ServerDefaults, ServerEndpoint}
 
@@ -17,11 +11,6 @@
 import scala.util.{Failure, Success}
 
 class EndpointToAkkaServer(serverOptions: AkkaHttpServerOptions) {
-<<<<<<< HEAD
-  def toDirective[I, E, O, T](e: Endpoint[I, E, O, AkkaStreams])(implicit paramsToTuple: ParamsToTuple.Aux[I, T]): Directive[T] = {
-    implicit val tIsAkkaTuple: AkkaTuple[T] = AkkaTuple.yes
-    toDirective1(e).flatMap { values => tprovide(paramsToTuple.toTuple(values)) }
-=======
 
   /**
     * Converts the endpoint to a directive that -for matching requests- decodes the input parameters
@@ -54,7 +43,6 @@
         tprovide((values, completion))
       }
     }
->>>>>>> ae1d25ed
   }
 
   def toRoute[I, E, O](se: ServerEndpoint[I, E, O, AkkaStreams, Future]): Route = {
