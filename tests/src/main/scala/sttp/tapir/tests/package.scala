--- conflicted
+++ resolved
@@ -1,533 +1,5 @@
 package sttp.tapir
 
 package object tests {
-<<<<<<< HEAD
-  val in_query_out_string: Endpoint[String, Unit, String, Any] = endpoint.in(query[String]("fruit")).out(stringBody)
-
-  val in_query_out_infallible_string: Endpoint[String, Nothing, String, Any] =
-    infallibleEndpoint.in(query[String]("fruit")).out(stringBody).name("infallible")
-
-  val in_query_query_out_string: Endpoint[(String, Option[Int]), Unit, String, Any] =
-    endpoint.in(query[String]("fruit")).in(query[Option[Int]]("amount")).out(stringBody)
-
-  val in_header_out_string: Endpoint[String, Unit, String, Any] = endpoint.in(header[String]("X-Role")).out(stringBody)
-
-  val in_path_path_out_string: Endpoint[(String, Int), Unit, String, Any] =
-    endpoint.in("fruit" / path[String] / "amount" / path[Int]).out(stringBody)
-
-  val in_two_path_capture: Endpoint[(Int, Int), Unit, (Int, Int), Any] = endpoint
-    .in("in" / path[Int] / path[Int])
-    .out(header[Int]("a") and header[Int]("b"))
-
-  val in_string_out_string: Endpoint[String, Unit, String, Any] = endpoint.post.in("api" / "echo").in(stringBody).out(stringBody)
-
-  val in_path: Endpoint[String, Unit, Unit, Any] = endpoint.get.in("api").in(path[String])
-
-  val in_fixed_header_out_string: Endpoint[Unit, Unit, String, Any] =
-    endpoint.in("secret").in(header("location", "secret")).out(stringBody)
-
-  val in_mapped_query_out_string: Endpoint[List[Char], Unit, String, Any] =
-    endpoint.in(query[String]("fruit").map(_.toList)(_.mkString(""))).out(stringBody).name("mapped query")
-
-  val in_mapped_path_out_string: Endpoint[Fruit, Unit, String, Any] =
-    endpoint.in(("fruit" / path[String]).mapTo[Fruit]).out(stringBody).name("mapped path")
-
-  val in_mapped_path_path_out_string: Endpoint[FruitAmount, Unit, String, Any] =
-    endpoint.in(("fruit" / path[String] / "amount" / path[Int]).mapTo[FruitAmount]).out(stringBody).name("mapped path path")
-
-  val in_query_mapped_path_path_out_string: Endpoint[(FruitAmount, String), Unit, String, Any] = endpoint
-    .in(("fruit" / path[String] / "amount" / path[Int]).mapTo[FruitAmount])
-    .in(query[String]("color"))
-    .out(stringBody)
-    .name("query and mapped path path")
-
-  val in_query_out_mapped_string: Endpoint[String, Unit, List[Char], Any] =
-    endpoint.in(query[String]("fruit")).out(stringBody.map(_.toList)(_.mkString(""))).name("out mapped")
-
-  val in_query_out_mapped_string_header: Endpoint[String, Unit, FruitAmount, Any] = endpoint
-    .in(query[String]("fruit"))
-    .out(stringBody.and(header[Int]("X-Role")).mapTo[FruitAmount])
-    .name("out mapped")
-
-  val in_header_before_path: Endpoint[(String, Int), Unit, (Int, String), Any] = endpoint
-    .in(header[String]("SomeHeader"))
-    .in(path[Int])
-    .out(header[Int]("IntHeader") and stringBody)
-
-  val in_json_out_json: Endpoint[FruitAmount, Unit, FruitAmount, Any] =
-    endpoint.post
-      .in("api" / "echo")
-      .in(jsonBody[FruitAmount])
-      .out(jsonBody[FruitAmount])
-      .name("echo json")
-
-  val in_content_type_fixed_header: Endpoint[Unit, Unit, Unit, Any] =
-    endpoint.post
-      .in("api" / "echo")
-      .in(header(Header.contentType(MediaType.ApplicationJson)))
-
-  implicit val mediaTypeCodec: Codec[String, MediaType, CodecFormat.TextPlain] =
-    Codec.string.mapDecode(_ => DecodeResult.Mismatch("", ""))(_.toString())
-  val in_content_type_header_with_custom_decode_results: Endpoint[MediaType, Unit, Unit, Any] =
-    endpoint.post
-      .in("api" / "echo")
-      .in(header[MediaType]("Content-Type"))
-
-  val in_byte_array_out_byte_array: Endpoint[Array[Byte], Unit, Array[Byte], Any] =
-    endpoint.post.in("api" / "echo").in(byteArrayBody).out(byteArrayBody).name("echo byte array")
-
-  val in_byte_buffer_out_byte_buffer: Endpoint[ByteBuffer, Unit, ByteBuffer, Any] =
-    endpoint.post.in("api" / "echo").in(byteBufferBody).out(byteBufferBody).name("echo byte buffer")
-
-  val in_input_stream_out_input_stream: Endpoint[InputStream, Unit, InputStream, Any] =
-    endpoint.post.in("api" / "echo").in(inputStreamBody).out(inputStreamBody).name("echo input stream")
-
-  val in_string_out_stream_with_header: Endpoint[String, Unit, (InputStream, Option[Long]), Any] =
-    endpoint.post
-      .in("api" / "echo")
-      .in(stringBody)
-      .out(inputStreamBody)
-      .out(header[Option[Long]]("Content-Length"))
-      .name("input string output stream with header")
-
-  val in_file_out_file: Endpoint[TapirFile, Unit, TapirFile, Any] =
-    endpoint.post.in("api" / "echo").in(fileBody).out(fileBody).name("echo file")
-
-  val in_unit_out_json_unit: Endpoint[Unit, Unit, Unit, Any] =
-    endpoint.in("api" / "unit").out(jsonBody[Unit])
-
-  val in_unit_out_string: Endpoint[Unit, Unit, String, Any] =
-    endpoint.in("api").out(stringBody)
-
-  val in_unit_error_out_string: Endpoint[Unit, String, Unit, Any] =
-    endpoint.in("api").errorOut(stringBody)
-
-  val in_form_out_form: Endpoint[FruitAmount, Unit, FruitAmount, Any] =
-    endpoint.post.in("api" / "echo").in(formBody[FruitAmount]).out(formBody[FruitAmount])
-
-  val in_query_params_out_string: Endpoint[QueryParams, Unit, String, Any] =
-    endpoint.get.in("api" / "echo" / "params").in(queryParams).out(stringBody)
-
-  val in_headers_out_headers: Endpoint[List[Header], Unit, List[Header], Any] =
-    endpoint.get.in("api" / "echo" / "headers").in(headers).out(headers)
-
-  val in_json_out_headers: Endpoint[FruitAmount, Unit, List[Header], Any] =
-    endpoint.get.in("api" / "echo" / "headers").in(jsonBody[FruitAmount]).out(headers)
-
-  val in_paths_out_string: Endpoint[List[String], Unit, String, Any] =
-    endpoint.get.in(paths).out(stringBody)
-
-  val in_path_paths_out_header_body: Endpoint[(Int, List[String]), Unit, (Int, String), Any] =
-    endpoint.get.in("api").in(path[Int]).in("and").in(paths).out(header[Int]("IntPath") and stringBody)
-
-  val in_path_fixed_capture_fixed_capture: Endpoint[(Int, Int), Unit, Unit, Any] =
-    endpoint.get.in("customer" / path[Int]("customer_id") / "orders" / path[Int]("order_id"))
-
-  val in_query_list_out_header_list: Endpoint[List[String], Unit, List[String], Any] =
-    endpoint.get.in("api" / "echo" / "param-to-header").in(query[List[String]]("qq")).out(header[List[String]]("hh"))
-
-  def in_stream_out_stream[S](s: Streams[S]): Endpoint[s.BinaryStream, Unit, s.BinaryStream, S] = {
-    val sb = streamTextBody(s)(CodecFormat.TextPlain(), Some(StandardCharsets.UTF_8))
-    endpoint.post.in("api" / "echo").in(sb).out(sb)
-  }
-
-  def in_stream_out_stream_with_content_length[S](s: Streams[S]): Endpoint[(Long, s.BinaryStream), Unit, (Long, s.BinaryStream), S] = {
-    val sb = streamTextBody[S](s)(CodecFormat.TextPlain(), Some(StandardCharsets.UTF_8))
-    endpoint.post.in("api" / "echo").in(header[Long](HeaderNames.ContentLength)).in(sb).out(header[Long](HeaderNames.ContentLength)).out(sb)
-  }
-
-  val in_simple_multipart_out_multipart: Endpoint[FruitAmount, Unit, FruitAmount, Any] =
-    endpoint.post.in("api" / "echo" / "multipart").in(multipartBody[FruitAmount]).out(multipartBody[FruitAmount]).name("echo simple")
-
-  val in_simple_multipart_out_string: Endpoint[FruitAmount, Unit, String, Any] =
-    endpoint.post.in("api" / "echo" / "multipart").in(multipartBody[FruitAmount]).out(stringBody)
-
-  val in_simple_multipart_out_raw_string: Endpoint[FruitAmountWrapper, Unit, String, Any] = {
-    endpoint.post.in("api" / "echo").in(multipartBody[FruitAmountWrapper]).out(stringBody)
-  }
-
-  val in_file_multipart_out_multipart: Endpoint[FruitData, Unit, FruitData, Any] =
-    endpoint.post.in("api" / "echo" / "multipart").in(multipartBody[FruitData]).out(multipartBody[FruitData]).name("echo file")
-
-  val in_raw_multipart_out_string: Endpoint[Seq[Part[Array[Byte]]], Unit, String, Any] =
-    endpoint.post.in("api" / "echo" / "multipart").in(multipartBody).out(stringBody).name("echo raw parts")
-
-  val in_cookie_cookie_out_header: Endpoint[(Int, String), Unit, List[String], Any] =
-    endpoint.get
-      .in("api" / "echo" / "headers")
-      .in(cookie[Int]("c1"))
-      .in(cookie[String]("c2"))
-      .out(header[List[String]]("Set-Cookie"))
-
-  val in_cookies_out_cookies: Endpoint[List[Cookie], Unit, List[CookieWithMeta], Any] =
-    endpoint.get.in("api" / "echo" / "headers").in(cookies).out(setCookies)
-
-  val in_set_cookie_value_out_set_cookie_value: Endpoint[CookieValueWithMeta, Unit, CookieValueWithMeta, Any] =
-    endpoint.get.in("api" / "echo" / "headers").in(setCookie("c1")).out(setCookie("c1"))
-
-  val in_query_out_cookie: Endpoint[String, String, CookieValueWithMeta, Any] =
-    endpoint.get.in("").in(query[String]("q")).out(setCookie("q")).errorOut(stringBody)
-
-  val in_query_out_cookie_raw: Endpoint[String, Unit, (String, String), Any] =
-    endpoint.get.in("").in(query[String]("q")).out(header[String]("Set-Cookie")).out(stringBody)
-
-  val in_root_path: Endpoint[Unit, Unit, Unit, Any] = endpoint.get.in("")
-
-  val in_single_path: Endpoint[Unit, Unit, Unit, Any] = endpoint.get.in("api")
-
-  val in_extract_request_out_string: Endpoint[String, Unit, String, Any] =
-    endpoint.in(extractFromRequest(_.method.method)).out(stringBody)
-
-  val in_auth_apikey_header_out_string: Endpoint[String, Unit, String, Any] =
-    endpoint.in("auth").in(auth.apiKey(header[String]("X-Api-Key"))).out(stringBody)
-
-  val in_auth_apikey_query_out_string: Endpoint[String, Unit, String, Any] =
-    endpoint.in("auth").in(auth.apiKey(query[String]("api-key"))).out(stringBody)
-
-  val in_auth_basic_out_string: Endpoint[UsernamePassword, Unit, String, Any] =
-    endpoint.in("auth").in(auth.basic[UsernamePassword]()).out(stringBody)
-
-  val in_auth_bearer_out_string: Endpoint[String, Unit, String, Any] = endpoint.in("auth").in(auth.bearer[String]()).out(stringBody)
-
-  val in_string_out_status_from_string: Endpoint[String, Unit, Either[Int, String], Any] =
-    endpoint
-      .in(query[String]("fruit"))
-      .out(
-        oneOf[Either[Int, String]](
-          oneOfMappingValueMatcher(StatusCode.Accepted, plainBody[Int].map(Left(_))(_.value)) { case Left(_: Int) => true },
-          oneOfMappingValueMatcher(StatusCode.Ok, plainBody[String].map(Right(_))(_.value)) { case Right(_: String) => true }
-        )
-      )
-
-  val in_int_out_value_form_exact_match: Endpoint[Int, Unit, String, Any] =
-    endpoint
-      .in("mapping")
-      .in(query[Int]("num"))
-      .out(
-        oneOf(
-          oneOfMappingExactMatcher(StatusCode.Accepted, plainBody[String])("A"),
-          oneOfMappingExactMatcher(StatusCode.Ok, plainBody[String])("B")
-        )
-      )
-
-  val in_string_out_status_from_type_erasure_using_partial_matcher: Endpoint[String, Unit, Option[Either[Int, String]], Any] = {
-    import sttp.tapir.typelevel.MatchType
-
-    endpoint
-      .in(query[String]("fruit"))
-      .out(
-        oneOf[Option[Either[Int, String]]](
-          oneOfMapping(StatusCode.NoContent, emptyOutput.map[None.type]((_: Unit) => None)(_ => ())),
-          oneOfMappingValueMatcher(StatusCode.Accepted, jsonBody[Some[Left[Int, String]]])(
-            implicitly[MatchType[Some[Left[Int, String]]]].partial
-          ),
-          oneOfMappingValueMatcher(StatusCode.Ok, jsonBody[Some[Right[Int, String]]])(
-            implicitly[MatchType[Some[Right[Int, String]]]].partial
-          )
-        )
-      )
-  }
-  val in_string_out_status_from_string_one_empty: Endpoint[String, Unit, Either[Unit, String], Any] =
-    endpoint
-      .in(query[String]("fruit"))
-      .out(
-        oneOf[Either[Unit, String]](
-          oneOfMappingValueMatcher(StatusCode.Accepted, emptyOutput.map(Left(_))(_.value)) { case Left(_: Unit) => true },
-          oneOfMappingValueMatcher(StatusCode.Ok, plainBody[String].map(Right(_))(_.value)) { case Right(_: String) => true }
-        )
-      )
-
-  val in_string_out_status: Endpoint[String, Unit, StatusCode, Any] =
-    endpoint.in(query[String]("fruit")).out(statusCode)
-
-  val delete_endpoint: Endpoint[Unit, Unit, Unit, Any] =
-    endpoint.delete.in("api" / "delete").out(statusCode(StatusCode.Ok).description("ok"))
-
-  val in_string_out_content_type_string: Endpoint[String, Unit, (String, String), Any] =
-    endpoint.in("api" / "echo").in(stringBody).out(stringBody).out(header[String]("Content-Type"))
-
-  val in_content_type_out_string: Endpoint[String, Unit, String, Any] =
-    endpoint.in("api" / "echo").in(header[String]("Content-Type")).out(stringBody)
-
-  val in_unit_out_html: Endpoint[Unit, Unit, String, Any] =
-    endpoint.in("api" / "echo").out(htmlBodyUtf8)
-
-  val in_unit_out_header_redirect: Endpoint[Unit, Unit, String, Any] =
-    endpoint.out(statusCode(StatusCode.PermanentRedirect)).out(header[String]("Location"))
-
-  val in_unit_out_fixed_header: Endpoint[Unit, Unit, Unit, Any] =
-    endpoint.out(header("Location", "Poland"))
-
-  val in_optional_json_out_optional_json: Endpoint[Option[FruitAmount], Unit, Option[FruitAmount], Any] =
-    endpoint.post.in("api" / "echo").in(jsonBody[Option[FruitAmount]]).out(jsonBody[Option[FruitAmount]])
-
-  val in_optional_coproduct_json_out_optional_coproduct_json: Endpoint[Option[Entity], Unit, Option[Entity], Any] =
-    endpoint.post.in("api" / "echo" / "coproduct").in(jsonBody[Option[Entity]]).out(jsonBody[Option[Entity]])
-
-  val not_existing_endpoint: Endpoint[Unit, String, Unit, Any] =
-    endpoint.in("api" / "not-existing").errorOut(oneOf(oneOfMapping(StatusCode.BadRequest, stringBody)))
-
-  val in_header_out_header_unit_extended: Endpoint[(Unit, String), Unit, (Unit, String), Any] = {
-    def addInputAndOutput[I, E, O](e: Endpoint[I, E, O, Any]): Endpoint[(I, String), E, (O, String), Any] = {
-      e.in(header[String]("X")).out(header[String]("Y"))
-    }
-
-    addInputAndOutput(endpoint.in(header("A", "1")).out(header("B", "2")))
-  }
-
-  val in_4query_out_4header_extended: Endpoint[((String, String), String, String), Unit, ((String, String), String, String), Any] = {
-    def addInputAndOutput[I, E, O](e: Endpoint[I, E, O, Any]): Endpoint[(I, String, String), E, (O, String, String), Any] = {
-      e.in(query[String]("x").and(query[String]("y"))).out(header[String]("X").and(header[String]("Y")))
-    }
-
-    addInputAndOutput(endpoint.in(query[String]("a").and(query[String]("b"))).out(header[String]("A").and(header[String]("B"))))
-  }
-
-  val in_3query_out_3header_mapped_to_tuple: Endpoint[(String, String, String, String), Unit, (String, String, String, String), Any] =
-    endpoint
-      .in(query[String]("p1"))
-      .in(query[String]("p2").map(x => (x, x))(_._1))
-      .in(query[String]("p3"))
-      .out(header[String]("P1"))
-      .out(header[String]("P2").map(x => (x, x))(_._1))
-      .out(header[String]("P3"))
-
-  val in_2query_out_2query_mapped_to_unit: Endpoint[String, Unit, String, Any] =
-    endpoint
-      .in(query[String]("p1").map(_ => ())(_ => "DEFAULT_PARAM"))
-      .in(query[String]("p2"))
-      .out(header[String]("P1").map(_ => ())(_ => "DEFAULT_HEADER"))
-      .out(header[String]("P2"))
-      .name("mapped to unit")
-
-  val in_query_with_default_out_string: Endpoint[String, Unit, String, Any] =
-    endpoint
-      .in(query[String]("p1").default("DEFAULT"))
-      .out(stringBody)
-      .name("Query with default")
-
-  val out_fixed_content_type_header: Endpoint[Unit, Unit, String, Any] =
-    endpoint.out(stringBody and header("Content-Type", "text/csv"))
-
-  val out_json_or_default_json: Endpoint[String, Unit, Entity, Any] =
-    endpoint.get
-      .in("entity" / path[String]("type"))
-      .out(
-        oneOf[Entity](
-          oneOfMapping[Person](StatusCode.Created, jsonBody[Person]),
-          oneOfDefaultMapping[Organization](jsonBody[Organization])
-        )
-      )
-
-  val out_no_content_or_ok_empty_output: Endpoint[Int, Unit, Unit, Any] = {
-    val anyMatches: PartialFunction[Any, Boolean] = { case _ => true }
-
-    endpoint
-      .in("status")
-      .in(query[Int]("statusOut"))
-      .out(
-        sttp.tapir.oneOf(
-          oneOfMappingValueMatcher(StatusCode.NoContent, emptyOutput)(anyMatches),
-          oneOfMappingValueMatcher(StatusCode.Ok, emptyOutput)(anyMatches)
-        )
-      )
-  }
-
-  val out_json_or_empty_output_no_content: Endpoint[Int, Unit, Either[Unit, Person], Any] =
-    endpoint
-      .in("status")
-      .in(query[Int]("statusOut"))
-      .out(
-        sttp.tapir.oneOf[Either[Unit, Person]](
-          oneOfMappingValueMatcher(StatusCode.NoContent, jsonBody[Person].map(Right(_))(_ => Person("", 0))) { case Person(_, _) => true },
-          oneOfMappingValueMatcher(StatusCode.NoContent, emptyOutput.map(Left(_))(_ => ())) { case () => true }
-        )
-      )
-
-  //
-
-  object MultipleMediaTypes {
-    implicit val schemaForPerson: Schema[Person] = Schema.derived[Person]
-    implicit val schemaForOrganization: Schema[Organization] = Schema.derived[Organization]
-
-    // <name>xxx</name>
-    def fromClosedTags(tags: String): Organization = Organization(tags.split(">")(1).split("<").head)
-
-    implicit val xmlCodecForOrganization: XmlCodec[Organization] =
-      Codec.xml(xml => DecodeResult.Value(fromClosedTags(xml)))(o => s"<name>${o.name}-xml</name>")
-
-    implicit val htmlCodecForOrganizationUTF8: Codec[String, Organization, CodecFormat.TextHtml] =
-      Codec.anyStringCodec(TextHtml())(html => DecodeResult.Value(fromClosedTags(html)))(o => s"<p>${o.name}-utf8</p>")
-
-    implicit val htmlCodecForOrganizationISO88591: Codec[String, Organization, CodecFormat.TextHtml] =
-      Codec.anyStringCodec(TextHtml())(html => DecodeResult.Value(fromClosedTags(html)))(o => s"<p>${o.name}-iso88591</p>")
-
-    val out_json_xml_text_common_schema: Endpoint[String, Unit, Organization, Any] =
-      endpoint.get
-        .in("content-negotiation" / "organization")
-        .in(header[String](HeaderNames.Accept))
-        .out(
-          sttp.tapir.oneOf(
-            oneOfMapping(StatusCode.Ok, jsonBody[Organization]),
-            oneOfMapping(StatusCode.Ok, xmlBody[Organization]),
-            oneOfMapping(StatusCode.Ok, anyFromStringBody(htmlCodecForOrganizationUTF8, StandardCharsets.UTF_8)),
-            oneOfMapping(StatusCode.Ok, anyFromStringBody(htmlCodecForOrganizationISO88591, StandardCharsets.ISO_8859_1))
-          )
-        )
-
-    val out_json_xml_different_schema: Endpoint[String, Unit, Entity, Any] =
-      endpoint.get
-        .in("content-negotiation" / "entity")
-        .in(header[String]("Accept"))
-        .out(
-          sttp.tapir.oneOf[Entity](
-            oneOfMapping(StatusCode.Ok, jsonBody[Person]),
-            oneOfMapping(StatusCode.Ok, xmlBody[Organization])
-          )
-        )
-
-    val organizationJson = "{\"name\":\"sml\"}"
-    val organizationXml = "<name>sml-xml</name>"
-    val organizationHtmlUtf8 = "<p>sml-utf8</p>"
-    val organizationHtmlIso = "<p>sml-iso88591</p>"
-  }
-
-  //
-
-  object Validation {
-    type MyTaggedString = String @@ Tapir
-
-    val in_query_tagged: Endpoint[String @@ Tapir, Unit, Unit, Any] = {
-      implicit def plainCodecForMyTaggedString: PlainCodec[MyTaggedString] =
-        Codec.string.map(_.taggedWith[Tapir])(identity).validate(Validator.pattern("apple|banana"))
-
-      endpoint.in(query[String @@ Tapir]("fruit"))
-    }
-
-    val in_query: Endpoint[Int, Unit, Unit, Any] = {
-      endpoint.in(query[Int]("amount").validate(Validator.min(0)))
-    }
-
-    val in_valid_json: Endpoint[ValidFruitAmount, Unit, Unit, Any] = {
-      implicit val schemaForIntWrapper: Schema[IntWrapper] = Schema(SchemaType.SInteger()).validate(Validator.min(1).contramap(_.v))
-      implicit val schemaForStringWrapper: Schema[StringWrapper] =
-        Schema.string.validate(Validator.minLength(4).contramap(_.v))
-      implicit val intEncoder: Encoder[IntWrapper] = Encoder.encodeInt.contramap(_.v)
-      implicit val intDecoder: Decoder[IntWrapper] = Decoder.decodeInt.map(IntWrapper.apply)
-      implicit val stringEncoder: Encoder[StringWrapper] = Encoder.encodeString.contramap(_.v)
-      implicit val stringDecoder: Decoder[StringWrapper] = Decoder.decodeString.map(StringWrapper.apply)
-      endpoint.in(jsonBody[ValidFruitAmount])
-    }
-
-    val in_valid_optional_json: Endpoint[Option[ValidFruitAmount], Unit, Unit, Any] = {
-      implicit val schemaForIntWrapper: Schema[IntWrapper] = Schema(SchemaType.SInteger()).validate(Validator.min(1).contramap(_.v))
-      implicit val schemaForStringWrapper: Schema[StringWrapper] =
-        Schema.string.validate(Validator.minLength(4).contramap(_.v))
-      implicit val intEncoder: Encoder[IntWrapper] = Encoder.encodeInt.contramap(_.v)
-      implicit val intDecoder: Decoder[IntWrapper] = Decoder.decodeInt.map(IntWrapper.apply)
-      implicit val stringEncoder: Encoder[StringWrapper] = Encoder.encodeString.contramap(_.v)
-      implicit val stringDecoder: Decoder[StringWrapper] = Decoder.decodeString.map(StringWrapper.apply)
-      endpoint.in(jsonBody[Option[ValidFruitAmount]])
-    }
-
-    val in_valid_query: Endpoint[IntWrapper, Unit, Unit, Any] = {
-      implicit def plainCodecForWrapper: PlainCodec[IntWrapper] =
-        Codec.int.map(IntWrapper.apply(_))(_.v).validate(Validator.min(1).contramap(_.v))
-      endpoint.in(query[IntWrapper]("amount"))
-    }
-
-    val in_valid_json_collection: Endpoint[BasketOfFruits, Unit, Unit, Any] = {
-      implicit val schemaForIntWrapper: Schema[IntWrapper] = Schema(SchemaType.SInteger()).validate(Validator.min(1).contramap(_.v))
-      implicit val encoder: Encoder[IntWrapper] = Encoder.encodeInt.contramap(_.v)
-      implicit val decode: Decoder[IntWrapper] = Decoder.decodeInt.map(IntWrapper.apply)
-
-      implicit val schemaForStringWrapper: Schema[StringWrapper] =
-        Schema.string.validate(Validator.minLength(4).contramap(_.v))
-      implicit val stringEncoder: Encoder[StringWrapper] = Encoder.encodeString.contramap(_.v)
-      implicit val stringDecoder: Decoder[StringWrapper] = Decoder.decodeString.map(StringWrapper.apply)
-
-      import sttp.tapir.tests.BasketOfFruits._
-      implicit def validatedListEncoder[T: Encoder]: Encoder[ValidatedList[T]] = implicitly[Encoder[List[T]]].contramap(identity)
-      implicit def validatedListDecoder[T: Decoder]: Decoder[ValidatedList[T]] =
-        implicitly[Decoder[List[T]]].map(_.taggedWith[BasketOfFruits])
-      implicit def schemaForValidatedList[T: Schema]: Schema[ValidatedList[T]] =
-        implicitly[Schema[T]].asIterable[List].validate(Validator.minSize(1)).map(l => Some(l.taggedWith[BasketOfFruits]))(l => l)
-      endpoint.in(jsonBody[BasketOfFruits])
-    }
-
-    val in_valid_map: Endpoint[Map[String, ValidFruitAmount], Unit, Unit, Any] = {
-      // TODO: needed until Scala3 derivation supports
-      implicit val schemaForStringWrapper: Schema[StringWrapper] = Schema(SchemaType.SString())
-      implicit val encoderForStringWrapper: Encoder[StringWrapper] = Encoder.encodeString.contramap(_.v)
-      implicit val decoderForStringWrapper: Decoder[StringWrapper] = Decoder.decodeString.map(StringWrapper.apply)
-
-      implicit val schemaForIntWrapper: Schema[IntWrapper] = Schema(SchemaType.SInteger()).validate(Validator.min(1).contramap(_.v))
-      implicit val encoderForIntWrapper: Encoder[IntWrapper] = Encoder.encodeInt.contramap(_.v)
-      implicit val decoderForIntWrapper: Decoder[IntWrapper] = Decoder.decodeInt.map(IntWrapper.apply)
-      endpoint.in(jsonBody[Map[String, ValidFruitAmount]])
-    }
-
-    val in_enum_class: Endpoint[Color, Unit, Unit, Any] = {
-      implicit def plainCodecForColor: PlainCodec[Color] = Codec.derivedEnumeration[String, Color](
-        (_: String) match {
-          case "red"  => Some(Red)
-          case "blue" => Some(Blue)
-          case _      => None
-        },
-        _.toString.toLowerCase
-      )
-      endpoint.in(query[Color]("color"))
-    }
-
-    val in_optional_enum_class: Endpoint[Option[Color], Unit, Unit, Any] = {
-      implicit def plainCodecForColor: PlainCodec[Color] = Codec.derivedEnumeration[String, Color](
-        (_: String) match {
-          case "red"  => Some(Red)
-          case "blue" => Some(Blue)
-          case _      => None
-        },
-        _.toString.toLowerCase
-      )
-      endpoint.in(query[Option[Color]]("color"))
-    }
-
-    val out_enum_object: Endpoint[Unit, Unit, ColorValue, Any] = {
-      implicit def schemaForColor: Schema[Color] =
-        Schema.string.validate(
-          Validator.enumeration(
-            List(Blue, Red),
-            {
-              case Red  => Some("red")
-              case Blue => Some("blue")
-            }
-          )
-        )
-      endpoint.out(jsonBody[ColorValue])
-    }
-
-    val in_enum_values: Endpoint[IntWrapper, Unit, Unit, Any] = {
-      implicit def plainCodecForWrapper: PlainCodec[IntWrapper] =
-        Codec.int.map(IntWrapper.apply(_))(_.v).validate(Validator.enumeration(List(IntWrapper(1), IntWrapper(2))))
-      endpoint.in(query[IntWrapper]("amount"))
-    }
-
-    val in_json_wrapper_enum: Endpoint[ColorWrapper, Unit, Unit, Any] = {
-      implicit def schemaForColor: Schema[Color] = Schema.derivedEnumeration[Color](encode = Some(_.toString.toLowerCase))
-      endpoint.in(jsonBody[ColorWrapper])
-    }
-
-    val in_valid_int_array: Endpoint[List[IntWrapper], Unit, Unit, Any] = {
-      implicit val schemaForIntWrapper: Schema[IntWrapper] =
-        Schema(SchemaType.SInteger()).validate(Validator.all(Validator.min(1), Validator.max(10)).contramap(_.v))
-      implicit val encoder: Encoder[IntWrapper] = Encoder.encodeInt.contramap(_.v)
-      implicit val decode: Decoder[IntWrapper] = Decoder.decodeInt.map(IntWrapper.apply)
-      endpoint.in(jsonBody[List[IntWrapper]])
-    }
-  }
-
-  //
-
-=======
->>>>>>> 00fd27ff
   type Port = Int
 }